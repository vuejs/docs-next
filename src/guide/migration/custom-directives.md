--- conflicted
+++ resolved
@@ -7,15 +7,13 @@
 
 ## Overview
 
-<<<<<<< HEAD
 The hook functions for directives have been renamed to better align with the component lifecycle.
-=======
 Here is a quick summary of what has changed:
 
 - API has been renamed to better align with component lifecycle
 
 For more information, read on!
->>>>>>> 09c27548
+
 
 ## 2.x Syntax
 
@@ -107,9 +105,5 @@
 ```
 
 :::warning
-<<<<<<< HEAD
 With [fragments](/guide/migration/fragments.html#overview) support, components can potentially have more than one root node. When applied to a multi-root component, a directive will be ignored and a warning will be logged.
-=======
-With [fragments](/guide/migration/fragments.html#overview) support, components can potentially have more than one root nodes. When applied to a multi-root component, directive will be ignored and the warning will be thrown.
->>>>>>> 09c27548
 :::