--- conflicted
+++ resolved
@@ -55,14 +55,9 @@
 API akhir akan menjadi seperti berikut:
 
 ```js
-<<<<<<< HEAD
-const DirectiveKu = {
-  beforeMount(el, binding, vnode, prevVnode) {},
-=======
 const MyDirective = {
   created(el, binding, vnode, prevVnode) {}, // new
   beforeMount() {},
->>>>>>> 6b601991
   mounted() {},
   beforeUpdate() {}, // baru
   updated() {},
@@ -110,14 +105,9 @@
 ```
 
 :::warning
-<<<<<<< HEAD
 Dengan dukungan [fragments](/guide/migration/fragments.html#overview), komponen dapat memiliki lebih dari satu _node_ utama. Ketika digunakan pada komponen yang memiliki lebih dari satu _node_ inti, sebuah _directive_ akan dihiraukan dan sebuah peringatan akan dicatat.
-:::
-=======
-With [fragments](/guide/migration/fragments.html#overview) support, components can potentially have more than one root node. When applied to a multi-root component, a custom directive will be ignored and a warning will be logged.
 :::
 
 ## Migration Strategy
 
-[Migration build flag: `CUSTOM_DIR`](migration-build.html#compat-configuration)
->>>>>>> 6b601991
+[Migration build flag: `CUSTOM_DIR`](migration-build.html#compat-configuration)