--- conflicted
+++ resolved
@@ -4,13 +4,9 @@
   - breaking
 ---
 
-<<<<<<< HEAD
-# `$on`, `$off` and `$once` methods
+# Events API
 
 <MigrationBadges :badges="$frontmatter.types" />
-=======
-# Events API <span v-for="type in $frontmatter.types" class="badge" :key="`type-${type}`">{{ type }}</span>
->>>>>>> 1aa17921
 
 ## Overview
 
