--- conflicted
+++ resolved
@@ -94,15 +94,9 @@
 
 ```json
 {
-<<<<<<< HEAD
   pengguna: {
     id: 2,
     nama: 'Jack'
-=======
-  "user": {
-    "id": 2,
-    "name": "Jack"
->>>>>>> 6b601991
   }
 }
 ```
@@ -111,17 +105,8 @@
 
 ```json
 {
-<<<<<<< HEAD
   pengguna: {
     id: 2
-  }
-}
-```
-
-## Strategi Migrasi
-=======
-  "user": {
-    "id": 2
   }
 }
 ```
@@ -129,7 +114,6 @@
 [Migration build flag: `OPTIONS_DATA_FN`](migration-build.html#compat-configuration)
 
 ## Migration Strategy
->>>>>>> 6b601991
 
 Untuk pengguna yang bergantung pada deklarasi objek, kami menyarankan:
 
