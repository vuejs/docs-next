---
badges:
  - removed
---

# $children <MigrationBadges :badges="$frontmatter.badges" />

## Gambaran Umum

Properti `$children` telah dihapus dari Vue versi 3.0 dan tidak didukung lagi.

## Sintaks Vue versi 2.x

Pada Vue versi 2.x, pengembang dapat mengakses komponen turunan langsung dari sebuah objek menggunakan `this.$children`:

```vue
<template>
  <div>
    <img alt="Logo Vue" src="./assets/logo.png">
    <tombol-ku>Ubah logo</tombol-ku>
  </div>
</template>

<script>
import TombolKu from './MyButton'

export default {
  components: {
    TombolKu
  },
  mounted() {
    console.log(this.$children) // [VueComponent]
  }
}
</script>
```

## Perubahan pada Vue versi 3.x

<<<<<<< HEAD
Pada Vue versi 3.x, properti `$children` telah dihapus dan tidak didukung lagi. Sebagai gantinya, jika Anda butuh akses pada sebuah komponen turunan, kami menyarankan Anda untuk menggunakan [$refs](/guide/component-template-refs.html#template-refs).
=======
In 3.x, the `$children` property is removed and no longer supported. Instead, if you need to access a child component instance, we recommend using [$refs](/guide/component-template-refs.html#template-refs).

## Migration Strategy

[Migration build flag: `INSTANCE_CHILDREN`](migration-build.html#compat-configuration)
>>>>>>> 6b601991
<|MERGE_RESOLUTION|>--- conflicted
+++ resolved
@@ -37,12 +37,8 @@
 
 ## Perubahan pada Vue versi 3.x
 
-<<<<<<< HEAD
 Pada Vue versi 3.x, properti `$children` telah dihapus dan tidak didukung lagi. Sebagai gantinya, jika Anda butuh akses pada sebuah komponen turunan, kami menyarankan Anda untuk menggunakan [$refs](/guide/component-template-refs.html#template-refs).
-=======
-In 3.x, the `$children` property is removed and no longer supported. Instead, if you need to access a child component instance, we recommend using [$refs](/guide/component-template-refs.html#template-refs).
 
 ## Migration Strategy
 
-[Migration build flag: `INSTANCE_CHILDREN`](migration-build.html#compat-configuration)
->>>>>>> 6b601991
+[_Migration build flag_: `INSTANCE_CHILDREN`](migration-build.html#compat-configuration)