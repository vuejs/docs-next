---
title: v-for Pada Array Refs
badges:
- breaking
---

# {{ $frontmatter.title }} <MigrationBadges :badges="$frontmatter.badges" />

Pada Vue versi 2, penggunaan atribut `ref` di dalam `v-for` akan mengisi properti `$refs` dengan sebuah `ref` _array_. Perilaku tersebut menjadi ambigu dan tidak efisien ketika dilakukan pada `v-for` bersarang.

Pada Vue versi 3, penggunaan tersebut tidak akan secara otomatis membuat sebuah _array_ pada `$refs`. Untuk mendapatkan banyak `ref` sekaligus dalam satu _binding_, _bind_ `ref` pada sebuah fungsi dimana hal tersebut memberikan lebih banyak fleskibilitas (hal ini merupakan sebuah fitur baru):

```html
<div v-for="barang in daftar" :ref="tetapkanRefBarang"></div>
```

Penggunaan dengan Options API:

```js
export default {
  data() {
    return {
      refBarang: []
    }
  },
  methods: {
<<<<<<< HEAD
    tetapkanRefBarang(el) {
      this.refBarang.push(el)
=======
    setItemRef(el) {
      if (el) {
        this.itemRefs.push(el)
      }
>>>>>>> 4b0baabf
    }
  },
  beforeUpdate() {
    this.refBarang = []
  },
  updated() {
    console.log(this.refBarang)
  }
}
```

Penggunaan dengan Composition API:

```js
import { onBeforeUpdate, onUpdated } from 'vue'

export default {
  setup() {
<<<<<<< HEAD
    let refBarang = []
    const tetapkanRefBarang = el => {
      refBarang.push(el)
=======
    let itemRefs = []
    const setItemRef = el => {
      if (el) {
        itemRefs.push(el)
      }
>>>>>>> 4b0baabf
    }
    onBeforeUpdate(() => {
      refBarang = []
    })
    onUpdated(() => {
      console.log(refBarang)
    })
    return {
<<<<<<< HEAD
      refBarang,
      tetapkanRefBarang
=======
      setItemRef
>>>>>>> 4b0baabf
    }
  }
}
```

Ingat bahwa:

- `refBarang` tidak harus merupakan sebuah _array_: boleh berupa sebuah objek dimana `ref` ditetapkan menggunakan kunci iterasi masing-masing.

- Cara ini juga memungkinkan `refBarang` untuk dijadikan reaktif dan dapat diawasi, jika dibutuhkan.<|MERGE_RESOLUTION|>--- conflicted
+++ resolved
@@ -24,15 +24,10 @@
     }
   },
   methods: {
-<<<<<<< HEAD
     tetapkanRefBarang(el) {
-      this.refBarang.push(el)
-=======
-    setItemRef(el) {
       if (el) {
-        this.itemRefs.push(el)
+        this.refBarang.push(el)
       }
->>>>>>> 4b0baabf
     }
   },
   beforeUpdate() {
@@ -51,17 +46,11 @@
 
 export default {
   setup() {
-<<<<<<< HEAD
     let refBarang = []
     const tetapkanRefBarang = el => {
-      refBarang.push(el)
-=======
-    let itemRefs = []
-    const setItemRef = el => {
       if (el) {
-        itemRefs.push(el)
+        refBarang.push(el)
       }
->>>>>>> 4b0baabf
     }
     onBeforeUpdate(() => {
       refBarang = []
@@ -70,12 +59,7 @@
       console.log(refBarang)
     })
     return {
-<<<<<<< HEAD
-      refBarang,
       tetapkanRefBarang
-=======
-      setItemRef
->>>>>>> 4b0baabf
     }
   }
 }
