---
title: v-for Pada Array Refs
badges:
  - breaking
---

# {{ $frontmatter.title }} <MigrationBadges :badges="$frontmatter.badges" />

Pada Vue versi 2, penggunaan atribut `ref` di dalam `v-for` akan mengisi properti `$refs` dengan sebuah `ref` _array_. Perilaku tersebut menjadi ambigu dan tidak efisien ketika dilakukan pada `v-for` bersarang.

Pada Vue versi 3, penggunaan tersebut tidak akan secara otomatis membuat sebuah _array_ pada `$refs`. Untuk mendapatkan banyak `ref` sekaligus dalam satu _binding_, _bind_ `ref` pada sebuah fungsi dimana hal tersebut memberikan lebih banyak fleskibilitas (hal ini merupakan sebuah fitur baru):

```html
<div v-for="barang in daftar" :ref="tetapkanRefBarang"></div>
```

Penggunaan dengan Options API:

```js
export default {
  data() {
    return {
      refBarang: []
    }
  },
  methods: {
    tetapkanRefBarang(el) {
      if (el) {
        this.refBarang.push(el)
      }
    }
  },
  beforeUpdate() {
    this.refBarang = []
  },
  updated() {
    console.log(this.refBarang)
  }
}
```

Penggunaan dengan Composition API:

```js
import { onBeforeUpdate, onUpdated } from 'vue'

export default {
  setup() {
    let refBarang = []
    const tetapkanRefBarang = el => {
      if (el) {
        refBarang.push(el)
      }
    }
    onBeforeUpdate(() => {
      refBarang = []
    })
    onUpdated(() => {
      console.log(refBarang)
    })
    return {
      tetapkanRefBarang
    }
  }
}
```

Ingat bahwa:

- `refBarang` tidak harus merupakan sebuah _array_: boleh berupa sebuah objek dimana `ref` ditetapkan menggunakan kunci iterasi masing-masing.

<<<<<<< HEAD
- Cara ini juga memungkinkan `refBarang` untuk dijadikan reaktif dan dapat diawasi, jika dibutuhkan.
=======
- This also allows `itemRefs` to be made reactive and watched, if needed.

## Migration Strategy

[Migration build flags:](migration-build.html#compat-configuration)

- `V_FOR_REF`
- `COMPILER_V_FOR_REF`
>>>>>>> 6b601991
<|MERGE_RESOLUTION|>--- conflicted
+++ resolved
@@ -68,16 +68,12 @@
 Ingat bahwa:
 
 - `refBarang` tidak harus merupakan sebuah _array_: boleh berupa sebuah objek dimana `ref` ditetapkan menggunakan kunci iterasi masing-masing.
-
-<<<<<<< HEAD
 - Cara ini juga memungkinkan `refBarang` untuk dijadikan reaktif dan dapat diawasi, jika dibutuhkan.
-=======
 - This also allows `itemRefs` to be made reactive and watched, if needed.
 
 ## Migration Strategy
 
-[Migration build flags:](migration-build.html#compat-configuration)
+[_Migration build flags_:](migration-build.html#compat-configuration)
 
 - `V_FOR_REF`
-- `COMPILER_V_FOR_REF`
->>>>>>> 6b601991
+- `COMPILER_V_FOR_REF`