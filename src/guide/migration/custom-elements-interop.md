--- conflicted
+++ resolved
@@ -7,16 +7,9 @@
 
 ## Gambaran Umum
 
-<<<<<<< HEAD
 - **MERUSAK:** Pengecekan untuk mengetahui jika _tag_ HTML harus di perlakukan seperti elemen kustom sekarang dilakukan pada saat kompilasi templat, dan harus dilakukan melalui opsi kompiler bukan pada konfigurasi _runtime_
-- **MERUSAK:** _Whitelisting_ pada elemen kustom sekarang dijalankan pada saat kompilasi _template_, dan harus disetel melalui pengaturan kompilator, bukan melalui pengaturan waktu eksekusi.
-- **MERUSAK** Penggunaan properti khusus `is` dibatasi untuk _tag_ `<component>` saja. 
+- **MERUSAK** Penggunaan properti khusus `is` dibatasi untuk _tag_ `<component>` saja.
 - **BARU** Terdapat _directive_ baru `v-is` untuk mendukung kasus penggunaan pada Vue versi 2.x dimana `is` digunakan pada elemen bawaan untuk mengatasi masalah batasan penguraian pada elemen bawaan HTML.
-=======
-- **BREAKING:** The checks to determine whether tags should be treated as custom elements are now performed during template compilation, and should be configured via compiler options instead of runtime config.
-- **BREAKING:** Special `is` prop usage is restricted to the reserved `<component>` tag only.
-- **NEW:** To support 2.x use cases where `is` was used on native elements to work around native HTML parsing restrictions, prefix the value with `vue:` to resolve it as a Vue component.
->>>>>>> 6b601991
 
 ## Elemen Kustom Otonom
 
@@ -90,11 +83,7 @@
   - Perilaku pada Vue versi 2.x: menampilkan komponen `bar`.
   - Perilaku pada Vue versi 3.x: menampilkan komponen `foo` dan meneruskan properti `is`.
 
-<<<<<<< HEAD
 - Ketika digunakan pada elemen biasa, properti tersebut akan diteruskan pada pemanggilan fungsi `createElement` sebagai opsi `is`, dan juga ditampilkan sebagai atribut bawaan. Hal tersebut mendukung penggunaan dari elemen bawaan yang dikustomisasi.
-=======
-- When used on plain elements, it will be passed to the `createElement` call as the `is` prop, and also rendered as a native attribute. This supports the usage of customized built-in elements.
->>>>>>> 6b601991
 
   ```html
   <button is="tombol-plastik">Tekan Aku!</button>
@@ -107,13 +96,9 @@
     document.createElement('button', { is: 'tombol-plastik' })
     ```
 
-<<<<<<< HEAD
-## `v-is` Untuk Menangani Penguraian _Template_ Dalam DOM 
-=======
 [Migration build flag: `COMPILER_IS_ON_ELEMENT`](migration-build.html#compat-configuration)
 
 ## `vue:` Prefix for In-DOM Template Parsing Workarounds
->>>>>>> 6b601991
 
 > Catatan: bagian ini hanya mempengaruhi kasus-kasus di mana _template_ Vue ditulis secara langsung pada HTML dari halaman web.
 > Ketika menggunakan _template_ dalam DOM, _template_ tersebut akan diuraikan menggunakan aturan penguraian HTML bawaan. Beberapa eleme HTML, seperti `<ul>`, `<ol>`, `<table>`, dan `<select>` memiliki batasan-batasan mengenai elemen yang dapat ditampilkan di dalam elemen tersebut, dan beberapa elemen seperti `<li>`, `<tr>`, dan `<option>` hanya bisa tampil di dalam elemen lain tertentu.
@@ -130,11 +115,7 @@
 
 ### Sintaks Vue versi 3.x
 
-<<<<<<< HEAD
-Dengan perubahan perilaki dari `is`, kami memperkenalkan sebuah _directive_ baru `v-is` untuk menangani kasus tersebut:
-=======
-With the behavior change of `is`, a `vue:` prefix is now required to resolve the element as a Vue component:
->>>>>>> 6b601991
+Dengan perubahan perilaku dari `is`, kami memperkenalkan sebuah _directive_ baru `v-is` untuk menangani kasus tersebut:
 
 ```html
 <table>
@@ -142,9 +123,8 @@
 </table>
 ```
 
-<<<<<<< HEAD
 :::warning
-Fungsi `v-is` mengharapkan sebuah ikatan dinamis `:is` seperti pada Vue versi 2.x - sehingga untuk menampilkan sebuah komponen berdasarkan nama yang sudah didaftarkan, nilai dari `v-is` harus merupakan sebuah _string literal_ JavaScript: 
+Fungsi `v-is` mengharapkan sebuah ikatan dinamis `:is` seperti pada Vue versi 2.x - sehingga untuk menampilkan sebuah komponen berdasarkan nama yang sudah didaftarkan, nilai dari `v-is` harus merupakan sebuah _string literal_ JavaScript:
 
 ```html
 <!-- Salah, tidak ada yang akan ditampilkan -->
@@ -159,11 +139,4 @@
 ## Strategi Migrasi
 
 - Ganti `config.ignoredElements` dengan `compilerOptions` milik `vue-loader` (dengan langkah pembangunan kode program) atau `app.config.isCustomElement` (dengan kompilasi _template_ secara _on-the-fly_).
-- Ganti seluruh penggunaan `is` pada _tag_ yang bukan `<component>` dengan `<component is="...">` (untuk _template_ SFC) atau `v-is` (untuk _template_ dalam DOM). 
-=======
-## Migration Strategy
-
-- Replace `config.ignoredElements` with either `vue-loader`'s `compilerOptions` (with the build step) or `app.config.isCustomElement` (with on-the-fly template compilation)
-
-- Change all non-`<component>` tags with `is` usage to `<component is="...">` (for SFC templates) or prefix it with `vue:` (for in-DOM templates).
->>>>>>> 6b601991
+- Ganti seluruh penggunaan `is` pada _tag_ yang bukan `<component>` dengan `<component is="...">` (untuk _template_ SFC) atau `v-is` (untuk _template_ dalam DOM).