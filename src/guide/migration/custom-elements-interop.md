---
badges:
  - breaking
---

# Interoperabilitas Elemen Kustom <MigrationBadges :badges="$frontmatter.badges" />

## Gambaran Umum

<<<<<<< HEAD
- **BREAKING:** The checks to determine whether tags should be treated as custom elements are now performed during template compilation, and should be configured via compiler options instead of runtime config.
- **BREAKING:** Special `is` prop usage is restricted to the reserved `<component>` tag only.
- **NEW:** There is new `v-is` directive to support 2.x use cases where `is` was used on native elements to work around native HTML parsing restrictions.
=======
- **MERUSAK:** _Whitelisting_ pada elemen kustom sekarang dijalankan pada saat kompilasi _template_, dan harus disetel melalui pengaturan kompilator, bukan melalui pengaturan waktu eksekusi.
- **MERUSAK** Penggunaan properti khusus `is` dibatasi untuk _tag_ `<component>` saja. 
- **BARU** Terdapat _directive_ baru `v-is` untuk mendukung kasus penggunaan pada Vue versi 2.x dimana `is` digunakan pada elemen bawaan untuk mengatasi masalah batasan penguraian pada elemen bawaan HTML.
>>>>>>> 396e314d

## Elemen Kustom Otonom

Apabila Anda ingin menambahkan sebuah elemen kustom yang didefiniskan di luar Vue (contoh: menggunakan API Web Components), Anda harus mengatur Vue supaya menganggap komponen tersebut sebagai sebuah elemen kustom. _Template_ berikut akan digunakan sebagai contoh untuk penjelasan selanjutnya.

```html
<tombol-plastik></tombol-plastik>
```

### Sintaks Vue versi 2.x

<<<<<<< HEAD
In Vue 2.x, configuring tags as custom elements was done via `Vue.config.ignoredElements`:
=======
Pada Vue versi 2.x, _whitelisting tag_ sebagai elemen kustom dilakukan melalui `Vue.config.ignoredElemets`:
>>>>>>> 396e314d

```js
// Kode di bawah akan membuat Vue menghiraukan elemen kustom yang
// didefiniskan diluar Vue (contoh: menggunakan API Web Components)

Vue.config.ignoredElements = ['tombol-plastik']
```

### Sintaks Vue versi 3.x

**Pada Vue versi 3.0, pemeriksaan elemen kustom akan dilakukan pada saat kompilasi _template_.** Untuk mengatur supaya kompilator menganggap `<tombol-plastik>` sebagai elemen kustom:

- Apabila terdapat sebuah proses pembangunan kode program: teruskan opsi `isCustomElement` pada kompilator _template_ Vue. Apabila Anda menggunakan `vue-loader`, opsi tersebut harus diteruskan melalui opsi `compilerOptions` pada `vue-loader`:

  ```js
  // pada konfigurasi Webpack
  rules: [
    {
      test: /\.vue$/,
      use: 'vue-loader',
      options: {
        compilerOptions: {
          isCustomElement: tag => tag === 'tombol-plastik'
        }
      }
    }
    // ...
  ]
  ```

- Apabila Anda menggunakan kompilasi _template_ secara _on-the-fly_, teruskan opsi melalui `app.config.isCustomElement`:

  ```js
  const app = Vue.createApp({})
  app.config.isCustomElement = tag => tag === 'tombol-plastik'
  ```

  Perlu diingat bahwa konfigurasi waktu eksekusi hanya mempengaruhi kompilasi _template_ pada waktu eksekusi - konfigurasi tersebut tidak akan mempengaruhi _template_ yang sudah dikompilasi sebelumnya.

## Elemen Bawaan yang Dikustomisasi

Spesifikasi elemen kustom menyediakan sebuah cara untuk menggunakan elemen kustom sebagai [Elemen Bawaan yang Dikustomisasi](https://html.spec.whatwg.org/multipage/custom-elements.html#custom-elements-customized-builtin-example) dengan menambahkan atribut `is` pada pada sebuah elemen bawaan:

```html
<button is="tombol-plastik">Tekan Aku!</button>
```

Penggunaan properti khusus `is` oleh Vue adalah mensimulasikan fungsi atribut bawaan sebelum fungsi tersebut tersedia secara global pada perambah. Namun, pada Vue versi 2.x properti tersebut akan dianggap sebagai sebuah komponen Vue dengan nama `tombol-plastik`. Perilaku tersebut mencegah fungsi bawaan pada Elemen Bawaan yang Dikustomisasi.

Pada Vue versi 3.0, kami membatasi perlakukan khusus Vue pada properti `is` hanya untuk _tag_ `<component>` saja.

- Ketika digunakan pada _tag_ `<component>`, properti tersebut akan memiliki perilaku yang sama dengan pada Vue versi 2.x;
- Ketika digunakan pada komponen biasa, properti tersebut akan dianggap sebagai sebuah properti biasa:

  ```html
  <foo is="bar" />
  ```

  - Perilaku pada Vue versi 2.x: menampilkan komponen `bar`.
  - Perilaku pada Vue versi 3.x: menampilkan komponen `foo` dan meneruskan properti `is`.

- Ketika digunakan pada elemen biasa, properti tersebut akan diteruskan pada pemanggilan fungsi `createElement` sebagai opsi `is`, dan juga ditampilkan sebagai atribut bawaan. Hal tersebut mendukung penggunaan dari elemen bawaan yang dikustomisasi.

  ```html
  <button is="tombol-plastik">Tekan Aku!</button>
  ```

  - Perilaku pada Vue versi 2.x: menampilkan komponen `tombol-plastik`.
  - Perilaku pada Vue versi 3.x: menampilkan komponen tombol bawaan dengan memanggil fungsi

    ```js
    document.createElement('button', { is: 'tombol-plastik' })
    ```

## `v-is` Untuk Menangani Penguraian _Template_ Dalam DOM 

> Catatan: bagian ini hanya mempengaruhi kasus-kasus di mana _template_ Vue ditulis secara langsung pada HTML dari halaman web.
> Ketika menggunakan _template_ dalam DOM, _template_ tersebut akan diuraikan menggunakan aturan penguraian HTML bawaan. Beberapa eleme HTML, seperti `<ul>`, `<ol>`, `<table>`, dan `<select>` memiliki batasan-batasan mengenai elemen yang dapat ditampilkan di dalam elemen tersebut, dan beberapa elemen seperti `<li>`, `<tr>`, dan `<option>` hanya bisa tampil di dalam elemen lain tertentu.

### Sintaks Vue versi 2.x

Pada Vue versi 2, kami menyarankan untuk mengatasi batasan-batasan tersebut dengan menggunakan properti `is` pada sebuah _tag_ HTML bawaan:

```html
<table>
  <tr is="blog-post-row"></tr>
</table>
```

### Sintaks Vue versi 3.x

Dengan perubahan perilaki dari `is`, kami memperkenalkan sebuah _directive_ baru `v-is` untuk menangani kasus tersebut:

```html
<table>
  <tr v-is="'blog-post-row'"></tr>
</table>
```

:::warning
Fungsi `v-is` mengharapkan sebuah ikatan dinamis `:is` seperti pada Vue versi 2.x - sehingga untuk menampilkan sebuah komponen berdasarkan nama yang sudah didaftarkan, nilai dari `v-is` harus merupakan sebuah _string literal_ JavaScript: 

```html
<!-- Salah, tidak ada yang akan ditampilkan -->
<tr v-is="blog-post-row"></tr>

<!-- Benar -->
<tr v-is="'blog-post-row'"></tr>
```

:::

## Strategi Migrasi

- Ganti `config.ignoredElements` dengan `compilerOptions` milik `vue-loader` (dengan langkah pembangunan kode program) atau `app.config.isCustomElement` (dengan kompilasi _template_ secara _on-the-fly_).
- Ganti seluruh penggunaan `is` pada _tag_ yang bukan `<component>` dengan `<component is="...">` (untuk _template_ SFC) atau `v-is` (untuk _template_ dalam DOM). <|MERGE_RESOLUTION|>--- conflicted
+++ resolved
@@ -7,15 +7,10 @@
 
 ## Gambaran Umum
 
-<<<<<<< HEAD
-- **BREAKING:** The checks to determine whether tags should be treated as custom elements are now performed during template compilation, and should be configured via compiler options instead of runtime config.
-- **BREAKING:** Special `is` prop usage is restricted to the reserved `<component>` tag only.
-- **NEW:** There is new `v-is` directive to support 2.x use cases where `is` was used on native elements to work around native HTML parsing restrictions.
-=======
+- **MERUSAK:** Pengecekan untuk mengetahui jika _tag_ HTML harus di perlakukan seperti elemen kustom sekarang dilakukan pada saat kompilasi templat, dan harus dilakukan melalui opsi kompiler bukan pada konfigurasi _runtime_
 - **MERUSAK:** _Whitelisting_ pada elemen kustom sekarang dijalankan pada saat kompilasi _template_, dan harus disetel melalui pengaturan kompilator, bukan melalui pengaturan waktu eksekusi.
 - **MERUSAK** Penggunaan properti khusus `is` dibatasi untuk _tag_ `<component>` saja. 
 - **BARU** Terdapat _directive_ baru `v-is` untuk mendukung kasus penggunaan pada Vue versi 2.x dimana `is` digunakan pada elemen bawaan untuk mengatasi masalah batasan penguraian pada elemen bawaan HTML.
->>>>>>> 396e314d
 
 ## Elemen Kustom Otonom
 
@@ -27,11 +22,7 @@
 
 ### Sintaks Vue versi 2.x
 
-<<<<<<< HEAD
-In Vue 2.x, configuring tags as custom elements was done via `Vue.config.ignoredElements`:
-=======
-Pada Vue versi 2.x, _whitelisting tag_ sebagai elemen kustom dilakukan melalui `Vue.config.ignoredElemets`:
->>>>>>> 396e314d
+Pada Vue versi 2.x, pengaturan untuk menentukan _tag_ HTML kustom dilakukan melalui `Vue.config.ignoredElements`
 
 ```js
 // Kode di bawah akan membuat Vue menghiraukan elemen kustom yang
