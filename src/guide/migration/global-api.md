--- conflicted
+++ resolved
@@ -85,10 +85,8 @@
 | Vue.mixin                  | app.mixin                                                                                       |
 | Vue.use                    | app.use ([see below](#a-note-for-plugin-authors))                                               |
 | Vue.prototype              | app.config.globalProperties ([see below](#vue-prototype-replaced-by-config-globalproperties))   |
-<<<<<<< HEAD
 | Vue.extend                 | _removed_ ([see below](#vue-extend-replaced-by-definecomponent))                                |
-=======
->>>>>>> 64cbc012
+
 
 All other global APIs that do not globally mutate behavior are now named exports, as documented in [Global API Treeshaking](./global-api-treeshaking.html).
 
