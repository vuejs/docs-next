---
badges:
  - breaking
---

# API Global <MigrationBadges :badges="$frontmatter.badges" />

<<<<<<< HEAD
Vue versi 2.x memiliki beberapa API dan konfigurasi yang secara global mengubah perilaku Vue. Sebagai contoh, untuk membuat sebuah komponen global, Anda akan menggunakan API `Vue.component` seperti berikut:
=======
Vue 2.x has a number of global APIs and configurations that globally mutate Vue’s behavior. For instance, to register a global component, you would use the `Vue.component` API like this:
>>>>>>> 4b0baabf

```js
Vue.component('button-counter', {
  data: () => ({
    count: 0
  }),
  template: '<button @click="count++">Ditekan sebanyak {{ count }} kali.</button>'
})
```

Mirip dengan komponen global, berikut merupakan bagaimana sebuah _directive_ global dideklarasikan:

```js
Vue.directive('focus', {
  inserted: el => el.focus()
})
```

Walaupun cara di atas cenderung praktis, namun cara tersebut menimbulkan beberapa masalah. Secara teknis, Vue versi 2 tidak memiliki konsep "aplikasi". Apa yang Anda definisikan sebagai sebuah aplikasi sebenarnya merupakan sebuah objek Vue utama yang dibuat menggunakan `new Vue()`. Setiap objek Vue dibuat dari konstruktor Vue yang sama **akan memiliki konfigurasi global yang sama**. Sehingga:

- Konfigurasi global mempermudah adanya intervensi pada kasus uji lain selama proses pengujian secara tidak sengaja. Pengguna harus berhati-hati dalam menyimpan konfigurasi global yang asli dan mengembalikan konfigurasi tersebut setelah setiap kasus uji dijalankan (sebagai contoh, mengembalikan `Vue.config.errorHandler` seperti sedia kala). Bahkan, beberapa API seperti `Vue.use` dan `Vue.mixin` tidak memiliki cara untuk mengembalikan perubahan yang mereka lakukan. Hal tersebut membuat pengujian yang melibatkan _plugin_ menjadi rumit. Nyatanya, `vue-test-utils` harus mengimplementasikan sebuah API khusus bernama `createLocalVue` untuk mengatasi masalah tersebut:

  ```js
  import { createLocalVue, mount } from '@vue/test-utils'

<<<<<<< HEAD
// buat sebuah konstruktor `Vue` khusus
const vueLokal = createLocalVue()

// tambahkan sebuah _plugin_ secara global pada konstruktor Vue lokas
vueLokal.use(PluginKu)

// teruskan `localVue` pada opsi _mount_
mount(Component, { vueLokal })
```
=======
  // create an extended `Vue` constructor
  const localVue = createLocalVue()

  // install a plugin “globally” on the “local” Vue constructor
  localVue.use(MyPlugin)

  // pass the `localVue` to the mount options
  mount(Component, { localVue })
  ```
>>>>>>> 4b0baabf

- Konfigurasi global mempersulit untuk mendistribusikan objek Vue yang sama pada lebih dari satu aplikasi pada halaman yang sama, namun memiliki konfigurasi global yang berbeda.

  ```js
  // Kode dibawah ini akan berpengaruh pada kedua objek di bawah
  Vue.mixin({
    /* ... */
  })

  const app1 = new Vue({ el: '#app-1' })
  const app2 = new Vue({ el: '#app-2' })
  ```

Untuk mengatasi masalah tersebut, pada Vue 3 kami memperkenalkan

## Sebuah API Global Baru: `createApp`

_Method_ `createApp` akan mengembalikan sebuah objek aplikasi, sebuah konsep baru pada Vue versi 3.

```js
import { createApp } from 'vue'

const app = createApp({})
```

<<<<<<< HEAD
Sebuah objek aplikasi merupakan bagian dari API global pada versi sebelumnya. Secara praktis, hal tersebut berarti bahwa setiap API yang mengubah perilaku Vue secara global telah dipindahkan pada objek aplikasi. Berikut merupakan tabel perbandingan antara API global saat ini dan API pada objek aplikasi:
=======
If you're using a [CDN](/guide/installation.html#cdn) build of Vue then `createApp` is exposed via the global `Vue` object:

```js
const { createApp } = Vue

const app = createApp({})
```

An app instance exposes a subset of the Vue 2 global APIs. The rule of thumb is _any APIs that globally mutate Vue's behavior are now moved to the app instance_. Here is a table of the Vue 2 global APIs and their corresponding instance APIs:
>>>>>>> 4b0baabf

| API Global Vue versi 2.x             | API objek Vue versi 3.x (`app`)                                                                        |
| -------------------------- | ----------------------------------------------------------------------------------------------- |
| Vue.config                 | app.config                                                                                      |
| Vue.config.productionTip   | dihapus ([lihat penjelasan](#config-productiontip-removed))                                          |
| Vue.config.ignoredElements | app.config.isCustomElement ([lihat penjelasan](#config-ignoredelements-is-now-config-iscustomelement)) |
| Vue.component              | app.component                                                                                   |
| Vue.directive              | app.directive                                                                                   |
| Vue.mixin                  | app.mixin                                                                                       |
| Vue.use                    | app.use ([lihat penjelasan](#a-note-for-plugin-authors))                                               |
| Vue.prototype              | app.config.globalProperties ([lihat penjelasan](#vue-prototype-replaced-by-config-globalproperties))   |                                                                     |

API global lainnya yang tidak mengubah perilaku Vue secara global telah dipindahkan menjadi _named export_, seperti yang tertera pada [Treeshaking API Global](./global-api-treeshaking.html).

### `config.productionTip` Dihapus

Pada Vue versi 3.x, saran "gunakan produksi build" hanya akan muncul apabila Anda menggunakan kode produksi selama pengembangan dan kode produksi penuh (kode program yang menyertakan kompilator waktu eksekusi dan memiliki peringatan)

Untuk kode Vue yang memanfaatkan modul ES, karena kode tersebut digunakan dengan _bundler_, dan karena kebanyakan sebuah CLI atau _boilerplate_ telah mengatur variabel produksi dengan benar, saran tersebut tidak akan muncul kembali.

### `config.ignoredElements` Sekarang Menjadi `config.isCustomElement`

Opsi ini diperkenalkan dengan tujuan untuk menyediakan dukungan pada elemen kustom bawaan, sehingga perubahan nama yang dilakukan lebih mencerminkan kegunaan dari opsi ini. Opsi yang baru juga mampu menerima sebuah fungsi sehingga lebih fleksibel dibandingkan cara lama yang hanya menerima string atau RegExp:

```js
// sebelum
Vue.config.ignoredElements = ['my-el', /^ion-/]

<<<<<<< HEAD
// sesudah
const app = Vue.createApp({})
=======
// after
const app = createApp({})
>>>>>>> 4b0baabf
app.config.isCustomElement = tag => tag.startsWith('ion-')
```

::: tip Penting

<<<<<<< HEAD
Pada Vue versi 3.0, pemeriksaan pada elemen untuk memeriksa apakah elemen tersebut merupakan sebuah komponen atau bukan telah dipindahkan pada fase kompilasi _template_, sehingga opsi ini hanya berpengaruh apabila Anda menggunakan kompilator pada waktu eksekusi. Apabila Anda menggunakan kode program yang telah dibangun sepenuhnya, opsi `isCustomElement` harus diteruskan pada `@vue/compiler-dom` pada penyetelan pembangunan kode program - sebagai contoh, melalui [opsi `compilerOptions` pada vue-loader](https://vue-loader.vuejs.org/options.html#compileroptions).

- Apabila `config.isCustomElement` ditetapkan saat Anda menggunakan kode program yang telah dibangun sepenuhnya, sebuah peringatan akan muncul dan meminta pengguna untuk meneruskan opsi tersebut pada penyetelan pembangunan kode program.
- Opsi ini akan menjadi opsi utama baru pada konfigurasi Vue CLI.
  :::
=======
In Vue 3, the check of whether an element is a component or not has been moved to the template compilation phase, therefore this config option is only respected when using the runtime compiler. If you are using the runtime-only build, `isCustomElement` must be passed to `@vue/compiler-dom` in the build setup instead - for example, via the [`compilerOptions` option in vue-loader](https://vue-loader.vuejs.org/options.html#compileroptions).

- If `config.isCustomElement` is assigned to when using a runtime-only build, a warning will be emitted instructing the user to pass the option in the build setup instead;
- This will be a new top-level option in the Vue CLI config.
:::
>>>>>>> 4b0baabf

### `Vue.prototype` Diganti Dengan `config.globalProperties`

Pada Vue versi 2, `Vue.prototype` biasanya digunakan untuk menambahkan properti baru yang dapat digunakan pada seluruh komponen yang ada pada aplikasi.

Opsi yang sama dengan opsi tersebut pada Vue 3 adalah [`config.globalProperties`](/api/application-config.html#globalproperties). Properti-properti yang didaftarkan menggunakan opsi ini akan disalin sebagai bagian dari instansiasi komponen pada aplikasi:

```js
// sebelum - Vue versi 2
Vue.prototype.$http = () => {}
```

```js
<<<<<<< HEAD
// sesudah - Vue versi 3
const app = Vue.createApp({})
=======
// after - Vue 3
const app = createApp({})
>>>>>>> 4b0baabf
app.config.globalProperties.$http = () => {}
```

Opsi `provide` (lihat [penjelasan berikut](#provide-inject)) juga dapat menjadi alternatif dari `globalProperties`.

### Catatan untuk Pengembang Plugin

Biasanya, pengembang _plugin_ memilih untuk melakukan instalasi _plugin_ secara otomatis pada kode UMD menggunakan `Vue.use`. Sebagai contoh, berikut merupakan cara _plugin_ resmi `vue-router` melakukan instalasi pada lingkungan perambah:

```js
var inBrowser = typeof window !== 'undefined'
/* … */
if (inBrowser && window.Vue) {
  window.Vue.use(VueRouter)
}
```

Karena API global `use` sudah tidak tersedia pada Vue versi 3, cara ini tidak dapat digunakan lagi dan memanggil `Vue.use` akan menghasilkan sebuah peringatan. Sebaliknya, pengguna akhir sekarang harus menyatakan penggunaan _plugin_ secara eksplisit pada objek aplikasi:

```js
const app = createApp(MyApp)
app.use(VueRouter)
```

## Memasang Objek Aplikasi

<<<<<<< HEAD
Setelah diinisialisasi menggunakan `createApp(/* opsi */)`, objek aplikasi `app` dapat digunakan untuk memasang objek utama Vue menggunakan `app.mount(domTarget)`:
=======
After being initialized with `createApp(/* options */)`, the app instance `app` can be used to mount a root component instance with `app.mount(domTarget)`:
>>>>>>> 4b0baabf

```js
import { createApp } from 'vue'
import AplikasiKu from './AplikasiKu.vue'

const app = createApp(AplikasiKu)
app.mount('#app')
```

Dengan seluruh perubahan yang terjadi, komponen dan _directive_ yang sudah ditulis pada awal panduan ini dapat ditulis ulang menjadi seperti berikut:

```js
const app = createApp(MyApp)

app.component('button-counter', {
  data: () => ({
    count: 0
  }),
  template: '<button @click="count++">Ditekan sebanyak {{ count }} kali.</button>'
})

app.directive('focus', {
  mounted: el => el.focus()
})

// sekarang setiap objek aplikasi dipasang menggunakan app.mount(), bersama
// dengan seluruh komponen, akan memiliki komponen `button-counter` yang sama
// dan directive `focus` tanpa mempengaruhi objek Vue global
app.mount('#app')
```

## Provide / Inject

Mirip dengan penggunaan opsi `provide` pada objek utama Vue versi 2.x, sebuah objek aplikasi yang dibangun menggunakan Vue versi 3 juga dapat menyediakan _dependency_ yang dapat diteruskan oleh segala komponen yang ada pada aplikasi:

```js
// pada berkas utama
app.provide('panduan', 'Panduan Vue 3')

// pada komponen turunan
export default {
  inject: {
    buku: {
      from: 'panduan'
    }
  },
  template: `<div>{{ buku }}</div>`
}
```

<<<<<<< HEAD
`provide` akan sangat berguna ketika sedang membangun sebuah _plugin_, sebagai alternatif dari `globalProperties`.
=======
Using `provide` is especially useful when writing a plugin, as an alternative to `globalProperties`.
>>>>>>> 4b0baabf

## Mendistribusikan Konfigurasi Antar Aplikasi

Salah satu cara untuk mendistribusikan konfigurasi — seperti komponen dan _directive — antar aplikasi adalah dengan membuat fungsi _factory_ seperti berikut:

```js
import { createApp } from 'vue'
import Foo from './Foo.vue'
import Bar from './Bar.vue'

const buatAplikasi = opsi => {
  const app = createApp(options)
  app.directive('focus', /* ... */)

  return app
}

buatAplikasi(Foo).mount('#foo')
buatAplikasi(Bar).mount('#bar')
```

<<<<<<< HEAD
Sekarang, _directive_ `focus` akan tersedia pada objek Foo dan Bar beserta seluruh turunannya.
=======
Now the `focus` directive will be available in both `Foo` and `Bar` instances and their descendants.
>>>>>>> 4b0baabf
<|MERGE_RESOLUTION|>--- conflicted
+++ resolved
@@ -5,11 +5,7 @@
 
 # API Global <MigrationBadges :badges="$frontmatter.badges" />
 
-<<<<<<< HEAD
 Vue versi 2.x memiliki beberapa API dan konfigurasi yang secara global mengubah perilaku Vue. Sebagai contoh, untuk membuat sebuah komponen global, Anda akan menggunakan API `Vue.component` seperti berikut:
-=======
-Vue 2.x has a number of global APIs and configurations that globally mutate Vue’s behavior. For instance, to register a global component, you would use the `Vue.component` API like this:
->>>>>>> 4b0baabf
 
 ```js
 Vue.component('button-counter', {
@@ -35,27 +31,15 @@
   ```js
   import { createLocalVue, mount } from '@vue/test-utils'
 
-<<<<<<< HEAD
 // buat sebuah konstruktor `Vue` khusus
 const vueLokal = createLocalVue()
 
-// tambahkan sebuah _plugin_ secara global pada konstruktor Vue lokas
+// tambahkan sebuah _plugin_ secara global pada konstruktor Vue lokal
 vueLokal.use(PluginKu)
 
 // teruskan `localVue` pada opsi _mount_
 mount(Component, { vueLokal })
 ```
-=======
-  // create an extended `Vue` constructor
-  const localVue = createLocalVue()
-
-  // install a plugin “globally” on the “local” Vue constructor
-  localVue.use(MyPlugin)
-
-  // pass the `localVue` to the mount options
-  mount(Component, { localVue })
-  ```
->>>>>>> 4b0baabf
 
 - Konfigurasi global mempersulit untuk mendistribusikan objek Vue yang sama pada lebih dari satu aplikasi pada halaman yang sama, namun memiliki konfigurasi global yang berbeda.
 
@@ -81,19 +65,15 @@
 const app = createApp({})
 ```
 
-<<<<<<< HEAD
+Jika Anda menggunakan versi [CDN](/guide/installation.html#cdn) Vue, fungsi `createApp` dapat diakses melalui objek global `Vue`:
+
+```js
+const { createApp } = Vue
+
+const app = createApp({})
+```
+
 Sebuah objek aplikasi merupakan bagian dari API global pada versi sebelumnya. Secara praktis, hal tersebut berarti bahwa setiap API yang mengubah perilaku Vue secara global telah dipindahkan pada objek aplikasi. Berikut merupakan tabel perbandingan antara API global saat ini dan API pada objek aplikasi:
-=======
-If you're using a [CDN](/guide/installation.html#cdn) build of Vue then `createApp` is exposed via the global `Vue` object:
-
-```js
-const { createApp } = Vue
-
-const app = createApp({})
-```
-
-An app instance exposes a subset of the Vue 2 global APIs. The rule of thumb is _any APIs that globally mutate Vue's behavior are now moved to the app instance_. Here is a table of the Vue 2 global APIs and their corresponding instance APIs:
->>>>>>> 4b0baabf
 
 | API Global Vue versi 2.x             | API objek Vue versi 3.x (`app`)                                                                        |
 | -------------------------- | ----------------------------------------------------------------------------------------------- |
@@ -122,31 +102,18 @@
 // sebelum
 Vue.config.ignoredElements = ['my-el', /^ion-/]
 
-<<<<<<< HEAD
 // sesudah
-const app = Vue.createApp({})
-=======
-// after
-const app = createApp({})
->>>>>>> 4b0baabf
+const app = createApp({})
 app.config.isCustomElement = tag => tag.startsWith('ion-')
 ```
 
 ::: tip Penting
 
-<<<<<<< HEAD
 Pada Vue versi 3.0, pemeriksaan pada elemen untuk memeriksa apakah elemen tersebut merupakan sebuah komponen atau bukan telah dipindahkan pada fase kompilasi _template_, sehingga opsi ini hanya berpengaruh apabila Anda menggunakan kompilator pada waktu eksekusi. Apabila Anda menggunakan kode program yang telah dibangun sepenuhnya, opsi `isCustomElement` harus diteruskan pada `@vue/compiler-dom` pada penyetelan pembangunan kode program - sebagai contoh, melalui [opsi `compilerOptions` pada vue-loader](https://vue-loader.vuejs.org/options.html#compileroptions).
 
 - Apabila `config.isCustomElement` ditetapkan saat Anda menggunakan kode program yang telah dibangun sepenuhnya, sebuah peringatan akan muncul dan meminta pengguna untuk meneruskan opsi tersebut pada penyetelan pembangunan kode program.
 - Opsi ini akan menjadi opsi utama baru pada konfigurasi Vue CLI.
   :::
-=======
-In Vue 3, the check of whether an element is a component or not has been moved to the template compilation phase, therefore this config option is only respected when using the runtime compiler. If you are using the runtime-only build, `isCustomElement` must be passed to `@vue/compiler-dom` in the build setup instead - for example, via the [`compilerOptions` option in vue-loader](https://vue-loader.vuejs.org/options.html#compileroptions).
-
-- If `config.isCustomElement` is assigned to when using a runtime-only build, a warning will be emitted instructing the user to pass the option in the build setup instead;
-- This will be a new top-level option in the Vue CLI config.
-:::
->>>>>>> 4b0baabf
 
 ### `Vue.prototype` Diganti Dengan `config.globalProperties`
 
@@ -160,13 +127,8 @@
 ```
 
 ```js
-<<<<<<< HEAD
 // sesudah - Vue versi 3
-const app = Vue.createApp({})
-=======
-// after - Vue 3
-const app = createApp({})
->>>>>>> 4b0baabf
+const app = createApp({})
 app.config.globalProperties.$http = () => {}
 ```
 
@@ -193,11 +155,7 @@
 
 ## Memasang Objek Aplikasi
 
-<<<<<<< HEAD
 Setelah diinisialisasi menggunakan `createApp(/* opsi */)`, objek aplikasi `app` dapat digunakan untuk memasang objek utama Vue menggunakan `app.mount(domTarget)`:
-=======
-After being initialized with `createApp(/* options */)`, the app instance `app` can be used to mount a root component instance with `app.mount(domTarget)`:
->>>>>>> 4b0baabf
 
 ```js
 import { createApp } from 'vue'
@@ -248,11 +206,7 @@
 }
 ```
 
-<<<<<<< HEAD
-`provide` akan sangat berguna ketika sedang membangun sebuah _plugin_, sebagai alternatif dari `globalProperties`.
-=======
-Using `provide` is especially useful when writing a plugin, as an alternative to `globalProperties`.
->>>>>>> 4b0baabf
+Menggunakan `provide` akan sangat berguna ketika sedang membangun sebuah _plugin_, sebagai alternatif dari `globalProperties`.
 
 ## Mendistribusikan Konfigurasi Antar Aplikasi
 
@@ -274,8 +228,4 @@
 buatAplikasi(Bar).mount('#bar')
 ```
 
-<<<<<<< HEAD
-Sekarang, _directive_ `focus` akan tersedia pada objek Foo dan Bar beserta seluruh turunannya.
-=======
-Now the `focus` directive will be available in both `Foo` and `Bar` instances and their descendants.
->>>>>>> 4b0baabf
+Sekarang, _directive_ `focus` akan tersedia pada objek Foo dan Bar beserta seluruh turunannya.