--- conflicted
+++ resolved
@@ -44,13 +44,8 @@
 
 Atau, bagi Anda yang lebih suka menggunakan `<template>` dalam _single-file component_:
 
-<<<<<<< HEAD
-```js
+```vue
 // Contoh komponen fungsional Vue versi 2 menggunakan <template>
-=======
-```vue
-<!-- Vue 2 Functional Component Example with <template> -->
->>>>>>> 4b0baabf
 <template functional>
   <component
     :is="`h${props.level}`"
