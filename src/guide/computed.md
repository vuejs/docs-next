--- conflicted
+++ resolved
@@ -2,13 +2,12 @@
 
 ## Properti Terkomputasi (_Computed Property_)
 
-<<<<<<< HEAD
 Ekspresi di dalam templat sangat mudah, tetapi ekspresi tersebut bertujuan untuk operasi sederhana. Meletakkan logika kode yang terlalu kompleks pada templat dapat membuat mereka menjadi membengkak dan lebih susah untuk dirawat. Sebagai contoh, jika kita memiliki objek pada array bersarang:
-=======
-<VideoLesson href="https://vueschool.io/lessons/computed-properties-in-vue-3?friend=vuejs" title="Learn how computed properties work with Vue School">Learn how computed properties work with a free lesson on Vue School</VideoLesson>
+
+<VideoLesson href="https://vueschool.io/lessons/computed-properties-in-vue-3?friend=vuejs" title="Belajar bagaimanakah caranya properti computed bekerja dengan Vue School</VideoLesson>
+">Belajar bagaimanakah caranya properti _computed_ bekerja dengan Vue School</VideoLesson>
 
 In-template expressions are very convenient, but they are meant for simple operations. Putting too much logic in your templates can make them bloated and hard to maintain. For example, if we have an object with a nested array:
->>>>>>> 6b601991
 
 ```js
 Vue.createApp({
@@ -211,7 +210,7 @@
 
 In this case, using the `watch` option allows us to perform an asynchronous operation (accessing an API) and sets a condition for performing this operation. None of that would be possible with a computed property.
 
-Dalam kasus ini, gunakan opsi `watch` memungkinkan kita untuk melakukan operasi asinkronus (mengakses API) dan 
+Dalam kasus ini, gunakan opsi `watch` memungkinkan kita untuk melakukan operasi asinkronus (mengakses API) dan
 
 In addition to the `watch` option, you can also use the imperative [vm.$watch API](../api/instance-methods.html#watch).
 
