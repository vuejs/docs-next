# Instalasi

Vue.js secara desain dibangun untuk dapat diadopsi secara bertahap. Hal tersebut berarti Vue dapat diintegrasi menjadi sebuah proyek dengan banyak cara tergantung dari persyaratannya.

<<<<<<< HEAD
There are four primary ways of adding Vue.js to a project:

1. Import it as a [CDN package](#cdn) on the page
2. Download the JavaScript files and [host them yourself](#download-and-self-host)
3. Install it using [npm](#npm)
4. Use the official [CLI](#cli) to scaffold a project, which provides batteries-included build setups for a modern frontend workflow (e.g., hot-reload, lint-on-save, and much more)
=======
Ada tiga cara utama untuk menambahkan Vue.js ke dalam suatu proyek:

1. Mengimpor Vue sebagai [paket CDN](#cdn) di dalam halaman
2. Memasang Vue menggunakan [npm](#npm)
3. Menggunakan [Antarmuka Perintah Sebaris](#cli) untuk membangun proyek, yang menyediakan susunan lengkap untuk alur kerja frontend modern (contohnya: hot-reload, lint-saat-disimpan, dan masih banyak lagi)
>>>>>>> d49696ea

## Catatan Rilis

Versi terakhir: ![npm](https://img.shields.io/npm/v/vue/next.svg)

Catatan rilis yang detail untuk setiap versi terdapat pada [GitHub](https://github.com/vuejs/vue-next/blob/master/CHANGELOG.md).

## Vue Devtools

> Saat ini pada tahap Beta - Integrasi VueX dan Router masih dalam proses pengerjaan

Ketika menggunakan Vue, kami merekomendasikan juga untuk memasang [Vue Devtools](https://github.com/vuejs/vue-devtools#vue-devtools) pada peramban Anda, yang memungkinkan Anda untuk menginspeksi dan mendebug aplikasi Vue dengan antarmuka yang lebih ramah pengguna.

[Dapatkan Ekstensi Chrome](https://chrome.google.com/webstore/detail/vuejs-devtools/ljjemllljcmogpfapbkkighbhhppjdbg)

[Dapatkan Addon Firefox](https://addons.mozilla.org/en-US/firefox/addon/vue-js-devtools/)

[Dapatkan Aplikasi Elektron](https://github.com/vuejs/vue-devtools/blob/dev/packages/shell-electron/README.md)

## CDN

Untuk tujuan pembuatan prototipe atau pembelajaran, Anda dapat menggunakan versi terakhir dengan:

```html
<script src="https://unpkg.com/vue@next"></script>
```

Untuk produksi, kami merekomendasikan untuk menggunakan versi angka spesifik dan _build_ tertentu untuk mencegah kerusakan pada versi terbaru.

## Download and Self Host

If you want to avoid using build tools but can't use a CDN in production then you can download the relevant `.js` file and host it using your own web server. You can then include it using a `<script>` tag, just like with the CDN approach.

The files can be browsed and downloaded from a CDN such as [unpkg](https://unpkg.com/browse/vue@next/dist/) or [jsDelivr](https://cdn.jsdelivr.net/npm/vue@next/dist/). The various different files are [explained later](#explanation-of-different-builds) but you would typically want to download both a development build and a production build.

## npm

npm adalah metode pemasangan yang direkomendasikan ketika membangun aplikasi skala besar dengan Vue. npm berpasangan dengan baik dengan _bundler_ modul seperti [Webpack](https://webpack.js.org/) atau [Rollup](https://rollupjs.org/). Vue juga menyediakan peralatan pendukung untuk membuat [Komponen Berkas Tunggal](../guide/single-file-component.html).

```bash
# versi stabil terakhir
$ npm install vue@next
```

## CLI

Vue menyediakan [Antarmuka Perintah Sebaris (CLI) Resmi](https://github.com/vuejs/vue-cli) untuk perancah cepat Aplikasi Laman Tunggal (_Single Page Applications_). Vue CLI menyediakan alur kerja _frontend_ modern yang lengkap. Hanya membutuhkan beberapa menit untuk bangun dan berjalan dengan _hot-reload_, _lint-ketika-berkas-disimpan_, _build_ siap-produksi. Lihat [dokumentasi Vue CLI](https://cli.vuejs.org) untuk lebih detail.

:::tip
CLI mengasumsikan pengetahuan sebelumnya tentang Node.js dan alat pembangun terkait. Jika Anda baru dalam Vue atau perangkat pembangun _front-end_, kami sangat menyarankan pergi ke [petunjuk](./introduction.html) tanpa perangkat pembangun apapun sebelum menggunakan CLI.
:::

Untuk Vue 3, Anda harus menggunakan Vue CLI v4.5 yang tersedia di `npm` sebagai `@vue/cli`. Untuk memutakhirkan, Anda perlu memasang ulang versi terakhir dari `@vue/cli` secara global:

```bash
yarn global add @vue/cli
# Atau
npm install -g @vue/cli
```

Kemudian di proyek Vue, jalankan

```bash
vue upgrade --next
```

## Vite

[Vite](https://github.com/vitejs/vite) adalah perangkat pembangunan web yang memungkinkan menyediakan kode secara cepat karena pendekatan modul ES asli.

Proyek Vue dapat diatur secara cepat dengan Vite dengan menjalankan perintah berikut di terminal Anda.

Dengan npm:

```bash
$ npm init @vitejs/app <nama-proyek>
$ cd <nama-proyek>
$ npm install
$ npm run dev
```

Atau dengan Yarn:

```bash
$ yarn create @vitejs/app <nama-proyek>
$ cd <nama-proyek>
$ yarn
$ yarn dev
```

Mungkin terjadi, ketika nama pengguna Anda memiliki spasi di dalamnya seperti 'Mike Baker' yang Vite tidak dapat lakukan. Coba lakukan dengan cara

```bash
$ create-vite-app <nama-proyek>
```

## Penjelasan dari Berbagai _Build_

Di dalam [direktori `dist/` dari paket npm](https://cdn.jsdelivr.net/npm/vue@3.0.2/dist/), Anda dapat menemukan beberapa _build_ berbeda dari Vue.js. Berikut gambaran berkas `dist` yang mana yang harus digunakan berdasarkan studi kasus yang Anda miliki.

### Dari CDN atau tanpa _Bundler_

#### `vue(.runtime).global(.prod).js`:

- Untuk akses secara langsung melalui `<script src="...">` di peramban (_browser_), menyediakan Vue secara global.
- Kompilasi templat di-peramban:
  - `vue.global.js` adalah _build_ "penuh" yang menyertakan kompilator dan _runtime_ secara bersamaan sehingga mendukung kompilasi templat secara langsung.
  - `vue.runtime.global.js` hanya berisi _runtime_ dan membutuhkan templat untuk pra-terkompilasi selama tahap _build_.
- Menyatukan semua paket internal inti Vue - sebagai contoh: berkas tunggal tanpa dependensi apapun dengan berkas lain. Hal tersebut berarti Anda harus mengimpor semua hal dari berkas ini dan berkas ini hanya memastikan Anda mendapatkan _instance_ kode yang sama.
- Berisi berkas lingkungan prod/dev yang _hard-coded_, dan _build_ produksi terminifikasi. Gunakan berkas `*.prod.js` untuk tujuan produksi.

:::tip Catatan
_Build_ global bukanlah _build_ [UMD](https://github.com/umdjs/umd). Mereka di-_build_ sebagai [IIFEs](https://developer.mozilla.org/en-US/docs/Glossary/IIFE) dan hanya dimaksudkan untuk digunakan secara langsung melalui `<script src="...">`.
:::

#### `vue(.runtime).esm-browser(.prod).js`:

- Untuk digunakan melalui impor modul ES asli (di peramban (_browser_) melalui `<script type="module">`).
- Memiliki kompilasi _runtime_, dependensi yang disatukan dan perilaku prod/dev yang sama seperti _build_ global.

### Dengan _Bundler_

#### `vue(.runtime).esm-bundler.js`:

- Untuk penggunaan dengan _bundlers_ seperti `webpack`, `rollup` dan `parcel`.
- Meninggalkan bagian prod/dev dengan `process.env.NODE_ENV guards` (harus diganti oleh _bundler_)
- Tidak menyediakan versi _build_ yang terminifikasi (akan dilakukan bersama bagian kode lainnya setelah proses _bundling_).
- Mengimpor dependensi (seperti `@vue/runtime-core`, `@vue/runtime-compiler`)
  - Dependensi yang terimpor juga _build_ versi _esm-buindler_ dan akan mengimpor dependensi mereka sendiri (seperti @vue/runtime-core mengimpor @vue/reactivity)
  - Hal tersebut berarti Anda **dapat** memasang/mengimpor dependensi tersebut sendiri-sendiri tanpa menghasilkan _instances_ yang berbeda dari dependensi ini, tetapi Anda harus meyakinkan mereka mengacu pada versi yang sama.
- Kompilasi templat di peramban (_browser_):
  - `vue.runtime.esm-bundler.js` **(bawaan)** hanyalah _runtime_, dan membutuhkan semua templat untuk terkompilasi dahulu. Berkas ini merupakan entri bawaan untuk _bundlers_ (melalui bagian modul di berkas `package.json`) karena ketika menggunakan _bundler_ templat pada umumnya terkompilasi dahulu (seperti pada berkas `*.vue`).
  - `vue.esm-bundler.js`: menyertakan kompilator _runtime_. Gunakan berkas ini jika Anda menggunakan _bundler_ tetapi ingin proses kompilasi templat saat _runtime_ (seperti templat di dalam DOM atau templat melalui string JavaScript). Anda perlu mengatur _bundler_ Anda untuk mengalias vue ke berkas ini.

### Untuk _Server-side Rendering_

#### `vue.cjs(.prod).js`:

- Untuk digunakan pada _server-side rendering_ Node.js melalui `require()`.
- Jika Anda mem-_bundle_ aplikasi Anda menggunakan webpack dengan `target: 'node'` dan dengan benar tidak menyertakan `vue`, berkas ini merupakan _build_ yang akan termuat.
- Berkas dev/prod ter-_build_ terlebih dahulu, tetapi berkas yang sesuai akan secara otomatis diimpor berdasarkan `process.env.NODE_ENV`.

## _Runtime_ + Kompilator vs. Hanya-_runtime_

Jika Anda perlu untuk mengompilasi templat di klien (seperti melewatkan string di opsi templat, atau _mounting_ ke elemen menggunakan HTML di-dalam-DOM sebagai templat), Anda akan memerlukan kompilator dan juga _bild_ versi penuh:

```js
// Kode ini membutuhkan kompilator (_compiler_)
Vue.createApp({
  template: '<div>{{ halo }}</div>'
})

// Kode ini tidak
Vue.createApp({
  render() {
    return Vue.h('div', {}, this.halo)
  }
})
```

Ketika menggunakan `vue-loader`, templat di dalam berkas `*.vue` terkompilasi terlebih dahulu menjadi JavaScript ketika proses _build_. Anda tidak membutuhkan kompilator pada _bundle_ akhir, dan oleh karena itu dapat menggunakan _build_ versi _runtime_ saja.<|MERGE_RESOLUTION|>--- conflicted
+++ resolved
@@ -2,20 +2,12 @@
 
 Vue.js secara desain dibangun untuk dapat diadopsi secara bertahap. Hal tersebut berarti Vue dapat diintegrasi menjadi sebuah proyek dengan banyak cara tergantung dari persyaratannya.
 
-<<<<<<< HEAD
-There are four primary ways of adding Vue.js to a project:
-
-1. Import it as a [CDN package](#cdn) on the page
-2. Download the JavaScript files and [host them yourself](#download-and-self-host)
-3. Install it using [npm](#npm)
-4. Use the official [CLI](#cli) to scaffold a project, which provides batteries-included build setups for a modern frontend workflow (e.g., hot-reload, lint-on-save, and much more)
-=======
 Ada tiga cara utama untuk menambahkan Vue.js ke dalam suatu proyek:
 
 1. Mengimpor Vue sebagai [paket CDN](#cdn) di dalam halaman
-2. Memasang Vue menggunakan [npm](#npm)
-3. Menggunakan [Antarmuka Perintah Sebaris](#cli) untuk membangun proyek, yang menyediakan susunan lengkap untuk alur kerja frontend modern (contohnya: hot-reload, lint-saat-disimpan, dan masih banyak lagi)
->>>>>>> d49696ea
+2. Download berkas JavaScript dan [_host_ sendiri](#download-and-self-host)
+3. Memasang Vue menggunakan [npm](#npm)
+4. Menggunakan [Antarmuka Perintah Sebaris](#cli) untuk membangun proyek, yang menyediakan susunan lengkap untuk alur kerja frontend modern (contohnya: hot-reload, lint-saat-disimpan, dan masih banyak lagi)
 
 ## Catatan Rilis
 
