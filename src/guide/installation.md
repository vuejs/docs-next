# Instalasi

Vue.js secara desain dibangun untuk dapat diadopsi secara bertahap. Hal tersebut berarti Vue dapat diintegrasi menjadi sebuah proyek dengan banyak cara tergantung dari persyaratannya.

Ada tiga cara utama untuk menambahkan Vue.js ke dalam suatu proyek:

1. Mengimpor Vue sebagai [paket CDN](#cdn) di dalam halaman
2. Download berkas JavaScript dan [_host_ sendiri](#download-and-self-host)
3. Memasang Vue menggunakan [npm](#npm)
4. Menggunakan [Antarmuka Perintah Sebaris](#cli) untuk membangun proyek, yang menyediakan susunan lengkap untuk alur kerja frontend modern (contohnya: hot-reload, lint-saat-disimpan, dan masih banyak lagi)

## Catatan Rilis

Versi terakhir: ![npm](https://img.shields.io/npm/v/vue/next.svg)

Catatan rilis yang detail untuk setiap versi terdapat pada [GitHub](https://github.com/vuejs/vue-next/blob/master/CHANGELOG.md).

## Vue Devtools

> Saat ini pada tahap Beta - Integrasi VueX dan Router masih dalam proses pengerjaan

Ketika menggunakan Vue, kami merekomendasikan juga untuk memasang [Vue Devtools](https://github.com/vuejs/vue-devtools#vue-devtools) pada peramban Anda, yang memungkinkan Anda untuk menginspeksi dan mendebug aplikasi Vue dengan antarmuka yang lebih ramah pengguna.

[Dapatkan Ekstensi Chrome](https://chrome.google.com/webstore/detail/vuejs-devtools/ljjemllljcmogpfapbkkighbhhppjdbg)

[Dapatkan Addon Firefox](https://addons.mozilla.org/en-US/firefox/addon/vue-js-devtools/)

[Dapatkan Aplikasi Elektron](https://github.com/vuejs/vue-devtools/blob/dev/packages/shell-electron/README.md)

## CDN

Untuk tujuan pembuatan prototipe atau pembelajaran, Anda dapat menggunakan versi terakhir dengan:

```html
<script src="https://unpkg.com/vue@next"></script>
```

Untuk produksi, kami merekomendasikan untuk menggunakan versi angka spesifik dan _build_ tertentu untuk mencegah kerusakan pada versi terbaru.

## Download and Self Host

If you want to avoid using build tools but can't use a CDN in production then you can download the relevant `.js` file and host it using your own web server. You can then include it using a `<script>` tag, just like with the CDN approach.

The files can be browsed and downloaded from a CDN such as [unpkg](https://unpkg.com/browse/vue@next/dist/) or [jsDelivr](https://cdn.jsdelivr.net/npm/vue@next/dist/). The various different files are [explained later](#explanation-of-different-builds) but you would typically want to download both a development build and a production build.

## npm

npm adalah metode pemasangan yang direkomendasikan ketika membangun aplikasi skala besar dengan Vue. npm berpasangan dengan baik dengan _bundler_ modul seperti [Webpack](https://webpack.js.org/) atau [Rollup](https://rollupjs.org/). Vue juga menyediakan peralatan pendukung untuk membuat [Komponen Berkas Tunggal](../guide/single-file-component.html).

```bash
# versi stabil terakhir
$ npm install vue@next
```

## CLI

Vue menyediakan [Antarmuka Perintah Sebaris (CLI) Resmi](https://github.com/vuejs/vue-cli) untuk perancah cepat Aplikasi Laman Tunggal (_Single Page Applications_). Vue CLI menyediakan alur kerja _frontend_ modern yang lengkap. Hanya membutuhkan beberapa menit untuk bangun dan berjalan dengan _hot-reload_, _lint-ketika-berkas-disimpan_, _build_ siap-produksi. Lihat [dokumentasi Vue CLI](https://cli.vuejs.org) untuk lebih detail.

:::tip
CLI mengasumsikan pengetahuan sebelumnya tentang Node.js dan alat pembangun terkait. Jika Anda baru dalam Vue atau perangkat pembangun _front-end_, kami sangat menyarankan pergi ke [petunjuk](./introduction.html) tanpa perangkat pembangun apapun sebelum menggunakan CLI.
:::

Untuk Vue 3, Anda harus menggunakan Vue CLI v4.5 yang tersedia di `npm` sebagai `@vue/cli`. Untuk memutakhirkan, Anda perlu memasang ulang versi terakhir dari `@vue/cli` secara global:

```bash
yarn global add @vue/cli
# Atau
npm install -g @vue/cli
```

Kemudian di proyek Vue, jalankan

```bash
vue upgrade --next
```

## Vite

[Vite](https://github.com/vitejs/vite) adalah perangkat pembangunan web yang memungkinkan menyediakan kode secara cepat karena pendekatan modul ES asli.

Proyek Vue dapat diatur secara cepat dengan Vite dengan menjalankan perintah berikut di terminal Anda.

Dengan npm:

```bash
$ npm init @vitejs/app <nama-proyek>
$ cd <nama-proyek>
$ npm install
$ npm run dev
```

Atau dengan Yarn:

```bash
$ yarn create @vitejs/app <nama-proyek>
$ cd <nama-proyek>
$ yarn
$ yarn dev
```

<<<<<<< HEAD
It might occur, that when your username has a space in it like 'Mike Baker', Vite cannot succeed. Have a try with
=======
Mungkin terjadi, ketika nama pengguna Anda memiliki spasi di dalamnya seperti 'Mike Baker' yang Vite tidak dapat lakukan. Coba lakukan dengan cara
>>>>>>> 7af98ffd

```bash
$ create-vite-app <nama-proyek>
```

## Penjelasan dari Berbagai _Build_

Di dalam [direktori `dist/` dari paket npm](https://cdn.jsdelivr.net/npm/vue@3.0.2/dist/), Anda dapat menemukan beberapa _build_ berbeda dari Vue.js. Berikut gambaran berkas `dist` yang mana yang harus digunakan berdasarkan studi kasus yang Anda miliki.

### Dari CDN atau tanpa _Bundler_

#### `vue(.runtime).global(.prod).js`:

- Untuk akses secara langsung melalui `<script src="...">` di peramban (_browser_), menyediakan Vue secara global.
- Kompilasi templat di-peramban:
  - `vue.global.js` adalah _build_ "penuh" yang menyertakan kompilator dan _runtime_ secara bersamaan sehingga mendukung kompilasi templat secara langsung.
  - `vue.runtime.global.js` hanya berisi _runtime_ dan membutuhkan templat untuk pra-terkompilasi selama tahap _build_.
- Menyatukan semua paket internal inti Vue - sebagai contoh: berkas tunggal tanpa dependensi apapun dengan berkas lain. Hal tersebut berarti Anda harus mengimpor semua hal dari berkas ini dan berkas ini hanya memastikan Anda mendapatkan _instance_ kode yang sama.
- Berisi berkas lingkungan prod/dev yang _hard-coded_, dan _build_ produksi terminifikasi. Gunakan berkas `*.prod.js` untuk tujuan produksi.

:::tip Catatan
_Build_ global bukanlah _build_ [UMD](https://github.com/umdjs/umd). Mereka di-_build_ sebagai [IIFEs](https://developer.mozilla.org/en-US/docs/Glossary/IIFE) dan hanya dimaksudkan untuk digunakan secara langsung melalui `<script src="...">`.
:::

#### `vue(.runtime).esm-browser(.prod).js`:

- Untuk digunakan melalui impor modul ES asli (di peramban (_browser_) melalui `<script type="module">`).
- Memiliki kompilasi _runtime_, dependensi yang disatukan dan perilaku prod/dev yang sama seperti _build_ global.

### Dengan _Bundler_

#### `vue(.runtime).esm-bundler.js`:

- Untuk penggunaan dengan _bundlers_ seperti `webpack`, `rollup` dan `parcel`.
- Meninggalkan bagian prod/dev dengan `process.env.NODE_ENV guards` (harus diganti oleh _bundler_)
- Tidak menyediakan versi _build_ yang terminifikasi (akan dilakukan bersama bagian kode lainnya setelah proses _bundling_).
- Mengimpor dependensi (seperti `@vue/runtime-core`, `@vue/runtime-compiler`)
  - Dependensi yang terimpor juga _build_ versi _esm-buindler_ dan akan mengimpor dependensi mereka sendiri (seperti @vue/runtime-core mengimpor @vue/reactivity)
  - Hal tersebut berarti Anda **dapat** memasang/mengimpor dependensi tersebut sendiri-sendiri tanpa menghasilkan _instances_ yang berbeda dari dependensi ini, tetapi Anda harus meyakinkan mereka mengacu pada versi yang sama.
- Kompilasi templat di peramban (_browser_):
  - `vue.runtime.esm-bundler.js` **(bawaan)** hanyalah _runtime_, dan membutuhkan semua templat untuk terkompilasi dahulu. Berkas ini merupakan entri bawaan untuk _bundlers_ (melalui bagian modul di berkas `package.json`) karena ketika menggunakan _bundler_ templat pada umumnya terkompilasi dahulu (seperti pada berkas `*.vue`).
  - `vue.esm-bundler.js`: menyertakan kompilator _runtime_. Gunakan berkas ini jika Anda menggunakan _bundler_ tetapi ingin proses kompilasi templat saat _runtime_ (seperti templat di dalam DOM atau templat melalui string JavaScript). Anda perlu mengatur _bundler_ Anda untuk mengalias vue ke berkas ini.

### Untuk _Server-side Rendering_

#### `vue.cjs(.prod).js`:

- Untuk digunakan pada _server-side rendering_ Node.js melalui `require()`.
- Jika Anda mem-_bundle_ aplikasi Anda menggunakan webpack dengan `target: 'node'` dan dengan benar tidak menyertakan `vue`, berkas ini merupakan _build_ yang akan termuat.
- Berkas dev/prod ter-_build_ terlebih dahulu, tetapi berkas yang sesuai akan secara otomatis diimpor berdasarkan `process.env.NODE_ENV`.

## _Runtime_ + Kompilator vs. Hanya-_runtime_

Jika Anda perlu untuk mengompilasi templat di klien (seperti melewatkan string di opsi templat, atau _mounting_ ke elemen menggunakan HTML di-dalam-DOM sebagai templat), Anda akan memerlukan kompilator dan juga _bild_ versi penuh:

```js
// Kode ini membutuhkan kompilator (_compiler_)
Vue.createApp({
  template: '<div>{{ halo }}</div>'
})

// Kode ini tidak
Vue.createApp({
  render() {
    return Vue.h('div', {}, this.halo)
  }
})
```

Ketika menggunakan `vue-loader`, templat di dalam berkas `*.vue` terkompilasi terlebih dahulu menjadi JavaScript ketika proses _build_. Anda tidak membutuhkan kompilator pada _bundle_ akhir, dan oleh karena itu dapat menggunakan _build_ versi _runtime_ saja.<|MERGE_RESOLUTION|>--- conflicted
+++ resolved
@@ -98,11 +98,7 @@
 $ yarn dev
 ```
 
-<<<<<<< HEAD
-It might occur, that when your username has a space in it like 'Mike Baker', Vite cannot succeed. Have a try with
-=======
 Mungkin terjadi, ketika nama pengguna Anda memiliki spasi di dalamnya seperti 'Mike Baker' yang Vite tidak dapat lakukan. Coba lakukan dengan cara
->>>>>>> 7af98ffd
 
 ```bash
 $ create-vite-app <nama-proyek>
