--- conflicted
+++ resolved
@@ -91,11 +91,7 @@
 $ yarn dev
 ```
 
-<<<<<<< HEAD
 Mungkin terjadi, ketika nama pengguna Anda memiliki spasi di dalamnya seperti 'Mike Baker' yang Vite tidak dapat lakukan. Coba lakukan dengan cara
-=======
-It might occur, that when your username has a space in it like 'Mike Baker' that vite cannot succeed. Have a try with
->>>>>>> 64f9be39
 
 ```bash
 $ create-vite-app <nama-proyek>
