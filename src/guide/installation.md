--- conflicted
+++ resolved
@@ -8,11 +8,8 @@
 
 ## Vue Devtools
 
-<<<<<<< HEAD
 > Currently in Beta
-=======
 > Vue Devtools for Vue 3 requires at least `vue@^3.0.0-rc.1`
->>>>>>> 8cc83abd
 
 When using Vue, we recommend also installing the [Vue Devtools](https://github.com/vuejs/vue-devtools#vue-devtools) in your browser, allowing you to inspect and debug your Vue applications in a more user-friendly interface.
 
