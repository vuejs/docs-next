--- conflicted
+++ resolved
@@ -96,16 +96,6 @@
 
 | HTML            | ARIA Role            | Landmark Purpose                                                                                                 |
 | --------------- | -------------------- | ---------------------------------------------------------------------------------------------------------------- |
-<<<<<<< HEAD
-| header          | role="banner"        | Prime heading: title of the page                                                                                 |
-| nav             | role="navigation"    | Collection of links suitable for use when navigating the document or related documents                           |
-| main            | role="main"          | The main or central content of the document.                                                                     |
-| footer          | role="contentinfo"   | Information about the parent document: footnotes/copyrights/links to privacy statement                           |
-| aside           | role="complementary" | Supports the main content, yet is separated and meaningful on its own content                                    |
-| _Not available_ | role="search"        | This section contains the search functionality for the application                                               |
-| form            | role="form"          | Collection of form-associated elements                                                                           |
-| section         | role="region"        | Content that is relevant and that users will likely want to navigate to. Label must be provided for this element |
-=======
 | header          | role="banner"        | Judul utama: judul halaman                                                                                       |
 | nav             | role="navigation"    | Kumpulan link yang cocok digunakan saat menavigasi dokumen atau dokumen terkait                                  |
 | main            | role="main"          | Isi utama atau konten utama dari dokumen                                                                         |
@@ -114,7 +104,6 @@
 | _Not available_ | role="search"        | Bagian ini berisi fungsionalitas pencarian untuk aplikasi                                                        |
 | form            | role="form"          | Kumpulan elemen yang terkait dengan formulir                                                                     |
 | section         | role="region"        | Konten yang relevan dan kemungkinan besar ingin dinavigasi oleh pengguna. Label harus diberikan untuk elemen ini |
->>>>>>> 490857e5
 
 :::tip Tip:
 Direkomendasikan untuk menggunakan landmark elemen HTML dengan atribut peran (_role attributes_) landmark yang redundan untuk memaksimalkan kompatibilitas dengan [peramban yang tidak mendukung elemen semantik HTML5](https://caniuse.com/#feat=html5semantic)
