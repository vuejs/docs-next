# Metode/Fungsi dan Properti Data

<<<<<<< HEAD
## Properti Data
=======
<VideoLesson href="https://vueschool.io/lessons/methods-in-vue-3?friend=vuejs" title="Learn how to use methods on Vue School">Learn how to work with data and methods with a free Vue School lesson</VideoLesson>

## Data Properties
>>>>>>> 6b601991

Properti `data` untuk komponen berbentuk fungsi. Vue memanggil fungsi ini sebagai bagian dari pembuatan _instance_ komponen baru. Properti ini harus mengembalikan nilai objek, yang kemudian Vue akan membungkusnya pada sistem reaktivitasnya dan menyimpan _instance_ komponen sebagai `$data`. Untuk kemudahan Anda, semua properti yang terletak pada level utama objek tersebut tersedia secara langsung melalui _instance_ komponen:

```js
const app = Vue.createApp({
  data() {
    return { count: 4 }
  }
})

const vm = app.mount('#app')

console.log(vm.$data.count) // => 4
console.log(vm.count)       // => 4

// Mengubah nilai vm.count juga akan mengubah $data.count
vm.count = 5
console.log(vm.$data.count) // => 5

// ... begitu juga sebaliknya
vm.$data.count = 6
console.log(vm.count) // => 6
```

Properti _instance_ ini hanya ditambahkan ketika _instance_ pertama kali dibuat, sehingga Anda perlu memastikan mereka tersedia pada hasil kembalian fungsi `data`. Jika dibutuhkan, gunakan `null`, `undefined` atau nilai _placeholder_ lainnya untuk properti yang nilainya belum tersedia.

Sangat memungkinkan untuk menambahkan properti secara langsung ke _instance_ komponen tanpa menambahkannya ke `data`. Namun, karena properti ini tidak tersedia sebagai objek `$data`, ia tidak akan terlacak secara otomatis oleh [sistem reaktivitas Vue](reactivity.html).

Vue menggunakan awalan `$` untuk menyediakan API bawaannya sendiri melalui _instance_ komponen. Vue juga menyimpan awalan `_` untuk properti internal. Anda harus menghindari menggunakan nama dengan awalan karakter tersebut untuk properti level atas `data`.

## Metode/Fungsi

Untuk menambahkan metode pada sebuah _instance_ komponen, kita menggunakan opsi komponen bernama `methods`. Opsi tersebut harus berupa objek yang berisi metode/fungsi yang dimaksud:

```js
const app = Vue.createApp({
  data() {
    return { count: 4 }
  },
  methods: {
    increment() {
      // `this` akan mengarah ke _instance_ komponen
      this.count++
    }
  }
})

const vm = app.mount('#app')

console.log(vm.count) // => 4

vm.increment()

console.log(vm.count) // => 5
```

Vue memasang `this` secara otomatis untuk `methods` sehingga ia selalu mengarah ke _instance_ komponen. Hal tersebut memastikan metode/fungsi mengarah ke nilai `this` yang tepat jika digunakan pada _event listener_ atau _callback_. Anda harus menghindari penggunaan _arrow functions_ ketika mendeklarasikan `methods`, karena hal tersebut dapat mencegah Vue memasang nilai `this` yang sesuai.

Seperti properti _instance_ komponen lainnya, `methods` dapat diakses di dalam templat komponen. Pada umumnya mereka digunakan sebagai _event listener_:

```html
<button @click="increment">Up vote</button>
```

Pada contoh di atas, metode/fungsi `increment` akan dipanggil ketika `<button>` diklik.

Selain itu, kita juga dapat memanggil metode/fungsi secara langsung melalui templat. Yang akan kita lihat sebentar lagi, pada umumnya akan lebih baik jika menggunakan [properti computed](computed.html) sebagai gantinya. Namun, menggunakan metode/fungsi dapat berguna pada kasus dimana properti _computed_ bukan merupakan opsi yang bijak. Anda dapat memanggil metode/fungsi dimanapun pada templat yang mendukung ekspresi JavaScript:

```html
<span :title="toTitleDate(date)">
  {{ formatDate(date) }}
</span>
```

Jika metode/fungsi `toTitleDate` atau `formatDate` mengakses data reaktif apapun, ia akan dilacak sebagai dependensi pe-_render_-an, begitu juga jika ia digunakan di templat secara langsung.

Metode/fungsi yang dipanggil dari templat tidak boleh memiliki efek apapun, seperti mengubah data atau memicu proses asinkronus. Jika Anda ingin melakukan hal tersebut, Anda seharusnya menggunakan [_lifecycle hook_](instance.html#lifecycle-hooks) sebagai gantinya.

### _Debouncing_ dan _Throttling_

Vue tidak memiliki dukungan bawaan untuk _debouncing_ atau _throttling_ tetapi keduanya dapat diimplementasi menggunakan pustaka seperti [Lodash](https://lodash.com/).

Pada kasus ketika komponen digunakan sekali, _debouncing_ dapat diterapkan secara langsung di dalam `methods`:

```html
<script src="https://unpkg.com/lodash@4.17.20/lodash.min.js"></script>
<script>
  Vue.createApp({
    methods: {
      // _Debouncing_ menggunakan Lodash
      click: _.debounce(function() {
        // ... merespon klik ...
      }, 500)
    }
  }).mount('#app')
</script>
```

Bagaimanapun juga, pendekatan ini berpotensi memiliki masalah untuk komponen yang digunakan berkali-kali karena mereka berbagi fungsi _debounce_ yang sama. Untuk menjaga _instance_ komponen mandiri satu sama lain, kita dapat menambahkan fungsi _debounce_ pada _lifecycle hook_ `created`:

```js
app.component('save-button', {
  created() {
    // _Debouncing_ dengan Lodash
    this.debouncedClick = _.debounce(this.click, 500)
  },
  unmounted() {
    // Batalkan penghitung waktu ketika komponen dihilangkan
    this.debouncedClick.cancel()
  },
  methods: {
    click() {
      // ... merespon klik ...
    }
  },
  template: `
    <button @click="debouncedClick">
      Save
    </button>
  `
})
```<|MERGE_RESOLUTION|>--- conflicted
+++ resolved
@@ -1,12 +1,10 @@
 # Metode/Fungsi dan Properti Data
 
-<<<<<<< HEAD
 ## Properti Data
-=======
-<VideoLesson href="https://vueschool.io/lessons/methods-in-vue-3?friend=vuejs" title="Learn how to use methods on Vue School">Learn how to work with data and methods with a free Vue School lesson</VideoLesson>
+
+<VideoLesson href="https://vueschool.io/lessons/methods-in-vue-3?friend=vuejs" title="Learn how to use methods on Vue School">Belajar cara menggunakan data dan method dari Video gratis milik Vueschool</VideoLesson>
 
 ## Data Properties
->>>>>>> 6b601991
 
 Properti `data` untuk komponen berbentuk fungsi. Vue memanggil fungsi ini sebagai bagian dari pembuatan _instance_ komponen baru. Properti ini harus mengembalikan nilai objek, yang kemudian Vue akan membungkusnya pada sistem reaktivitasnya dan menyimpan _instance_ komponen sebagai `$data`. Untuk kemudahan Anda, semua properti yang terletak pada level utama objek tersebut tersedia secara langsung melalui _instance_ komponen:
 
