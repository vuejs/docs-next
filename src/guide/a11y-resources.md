--- conflicted
+++ resolved
@@ -39,17 +39,10 @@
 
 Ada berbagai macam bentuk disabilitas, yang secara kasar dapat dibagi menjadi empat kategori:
 
-<<<<<<< HEAD
-- _[Visual](https://webaim.org/articles/visual/)_ - These users can benefit from the use of screen readers, screen magnification, controlling screen contrast, or braille display.
-- _[Auditory](https://webaim.org/articles/auditory/)_ - These users can benefit from captioning, transcripts or sign language video.
-- _[Motor](https://webaim.org/articles/motor/)_ - These users can benefit from a range of [assistive technologies for motor impairments](https://webaim.org/articles/motor/assistive): voice recognition software, eye tracking, single-switch access, head wand, sip and puff switch, oversized trackball mouse, adaptive keyboard or other assistive technologies.
-- _[Cognitive](https://webaim.org/articles/cognitive/)_ - These users can benefit from supplemental media, structural organization of content, clear and simple writing.
-=======
 - _[Visual](https://webaim.org/articles/visual/)_ - Pengguna kategori ini bisa mendapat keuntungan dari penggunaan pembaca layar, perbesaran layar, mengontrol kontras layar, atau tampilan braille.
 - _[Auditory](https://webaim.org/articles/auditory/)_ - Pengguna kategori ini bisa mendapat keuntungan dari teks (yang muncul pada layar), transkrip, atau video dengan bahasa isyarat.
 - _[Motor](https://webaim.org/articles/motor/)_ - Pengguna kategori ini bisa mendapat keuntungan dari [teknologi bantuan untuk gangguan motorik](https://webaim.org/articles/motor/assistive): perangkat lunak pengenal suara, pelacak mata, alat _single-switch access_, alat pengetik menggunakan kepala (_head wand_), alat _sip and puff switch_, mouse berukuran besar, keyboard adaptif, dan teknologi yang dapat membantu lainnya.
 - _[Cognitive](https://webaim.org/articles/cognitive/)_ - Pengguna kategori ini bisa mendapat keuntungan dari media pelengkap, organisasi struktural konten, tulisan yang jelas dan sederhana.
->>>>>>> 6ec69f66
 
 Lihatlah tautan berikut dari WebAim untuk memahami lebih lanjut:
 
