# Perkenalan

::: tip CATATAN
Telah mengetahui Vue 2 dan hanya ingin mempelajari apa yang baru di Vue 3? Cek di [Panduan Migrasi](/guide/migration/introduction.html)!
:::

## Apa itu Vue.js?

Vue (cara pengucapannya /vju:/, seperti **view**) adalah **kerangka kerja nan progresif** untuk membangun antarmuka pengguna. Tidak seperti beberapa kerangka kerja lain, Vue dirancang dari dasar agar dapat diadopsi secara bertahap. Pustaka intinya difokuskan pada bagian tampilan saja, dan sangat mudah untuk diintegrasikan dengan pustaka yang lain atau dengan proyek yang sudah ada. Di sisi lain, Vue sangat mampu memberikan dan mendukung Single-Page Application yang canggih ketika dikombinasikan dengan [perkakas modern](../guide/single-file-component.html) dan [dukungan pustaka](https://github.com/vuejs/awesome-vue#components--libraries).

Jika anda ingin mempelajari lebih lanjut tentang Vue, kami <a id="modal-player" class="vuemastery-trigger"  href="#">membuat sebuah video</a> tentang prinsip - prinsip inti dan contoh proyek.

<VideoLesson href="https://www.vuemastery.com/courses/intro-to-vue-3/intro-to-vue3" title="Tontoh kursus video gratis di Vue Mastery">Tontoh kursus video gratis di Vue Mastery</VideoLesson>

<common-vuemastery-video-modal/>

## Memulai

<p>
  <ActionLink class="primary" url="installation.html">
    Instalasi
  </ActionLink>
</p>

::: tip
Panduan resmi ini mengasumsikan bahwa pengetahuan HTML, CSS dan JavaScript Anda berada di tingkat menengah. Jika Anda benar-benar baru di pengembangan aplikasi _frontend_, mungkin bukan keputusan yang tepat untuk langsung mencoba kerangka kerja sebagai langka pertama Anda - pelajari terlebih dahulu dasar-dasarnya, kemudian kembali lagi ke sini! Pengalaman menggunakan kerangka kerja lain  membantu, tetapi bukan sebuah keharusan.
:::

Cara yang paling mudah untuk mencoba Vue.js adalah menggunakan [contoh Hello World](https://codepen.io/team/Vue/pen/KKpRVpx). Jangan ragu untuk membukanya di tab lain dan ikuti bagaimana kita memberikan beberapa contoh dasar.

Halaman [Instalasi](installation.md) tersedia lebih banyak pilihan untuk memasang Vue. Catatan: Kami **tidak** merekomendasikan pemula memulai dengan `vue-cli`, terlebih lagi jika Anda masih belum terbiasa dengan _build tools_ yang berbasis Node.js.

## Proses Rendering secara Deklaratif

Inti dari Vue.js adalah sistem yang mampu membantu kita untuk me _render_ data ke dalam DOM secara deklaratif menggunakan sintaks _template_ yang mudah:

```html
<div id="counter">
  Counter: {{ counter }}
</div>
```

```js
const Counter = {
  data() {
    return {
      counter: 0
    }
  }
}

Vue.createApp(Counter).mount('#counter')
```

Kita telah membuat aplikasi Vue pertama kita! Jika kita perhatikan proses _rendering_ nya masih sama seperti string template yang biasa, tetapi Vue di sini sudah membantu banyak pekerjaan kita secara ajaib. Data yang ditampilkan sudah terhubung dengan DOM, dan semuanya bersifat **reaktif**. Bagaimana kita mengetahuinya? Perhatikan contoh di bawah ini, properti `counter` nilainya bertambah setiap detik dan Anda akan melihat perubahan DOM nya di _render_:

```js{8-10}
const Counter = {
  data() {
    return {
      counter: 0
    }
  },
  mounted() {
    setInterval(() => {
      this.counter++
    }, 1000)
  }
}
```

<FirstExample />

Selain interpolasi teks, kita juga dapat _bind_ atribut pada elemen seperti berikut:

```html
<div id="bind-attribute">
  <span v-bind:title="message">
    Arahkan kursor Anda di atas kalimat ini selama beberapa waktu untuk melihat
    atribut title yang terhubung secara dinamis!
  </span>
</div>
```

```js
const AttributeBinding = {
  data() {
    return {
      pesan: 'Anda memuat halaman ini pada ' + new Date().toLocaleString()
    }
  }
}

Vue.createApp(AttributeBinding).mount('#bind-attribute')
```

<common-codepen-snippet title="Binding Atribut secara Dinamis" slug="KKpRVvJ" />

Sekarang kita telah mempelajari hal baru. Atribut `v-bind` yang telah Anda lihat dinamakan **directive**. **Directive** diawali dengan `v-` untuk menginformasikan bahwa dia adalah atribut spesial yang dibawa oleh Vue, dan seperti yang bisa Anda tebak, dia menerapkan perilaku yang reaktif di DOM yang sudah di-_render_. Ibarat kata, "Jaga atribut `title` ini agar tetap mutakhir dengan properti `pesan` pada _instance_ yang aktif sekarang".

## Menangani Inputan Pengguna

Untuk memungkinkan pengguna berinteraksi dengan aplikasi Anda, kita dapat menggunakan _directive_ `v-on` untuk melampirkan _event listener_ yang menjalankan suatu fungsi/metode pada _instance_ Vue kita:

```html
<div id="event-handling">
  <p>{{ message }}</p>
  <button v-on:click="reverseMessage">Balikkan Pesan</button>
</div>
```

```js
const EventHandling = {
  data() {
    return {
      message: 'Halo Vue.js Indonesia!'
    }
  },
  methods: {
    reverseMessage() {
      this.message = this.message
        .split('')
        .reverse()
        .join('')
    }
  }
}

Vue.createApp(EventHandling).mount('#event-handling')
```

<common-codepen-snippet title="Penanganan Event" slug="dyoeGjW" />

Perlu diingat bahwa metode ini memperbarui _state_ aplikasi kita tanpa menyentuh DOM sama sekali - semua proses manipulasi DOM ditangani oleh Vue, dan kode yang Anda tulis hanya berfokus pada logika saja.

Vue juga menyediakan _directive_ `v-model` yang mampu melakukan _binding_ secara dua arah antara pengisian dengan _state_ pada aplikasi:

```html
<div id="two-way-binding">
  <p>{{ message }}</p>
  <input v-model="message" />
</div>
```

```js
const TwoWayBinding = {
  data() {
    return {
      message: 'Halo Vue.js Indonesia!'
    }
  }
}

Vue.createApp(TwoWayBinding).mount('#two-way-binding')
```

<common-codepen-snippet title="Binding Dua Arah" slug="poJVgZm" />

## Kondisi dan Perulangan

Sangat mudah untuk menerapkan pengondisian pada suatu elemen:

```html
<div id="conditional-rendering">
  <span v-if="seen">Sekarang Anda melihatku</span>
</div>
```

```js
const ConditionalRendering = {
  data() {
    return {
      seen: true
    }
  }
}

Vue.createApp(ConditionalRendering).mount('#conditional-rendering')
```

Contoh tersebut mendemonstrasikan bahwa tidak hanya teks dan atribut yang dapat kita _binding_, tetapi juga **struktur** dari DOM. Bahkan, Vue juga mampu menyediakan sistem [efek transisi](transitions-enterleave.md) yang lengkap ketika elemen ditambahkan/diperbarui/dihapus oleh Vue.

Anda dapat mengubah `seen` dari `true` menjadi `false` pada bak pasir berikut untuk melihat pengaruhnya:

<common-codepen-snippet title="Pengondisian Rendering" slug="oNXdbpB" tab="js,result" />

Ada beberapa _directive_ yang lain, setiap _directive_ tersebut memiliki fungsinya sendiri. Sebagai contoh, _directive_ `v-for` dapat digunakan untuk menampilkan daftar item yang didapatkan dari data array:

```html
<div id="list-rendering">
  <ol>
    <li v-for="todo in todos">
      {{ todo.text }}
    </li>
  </ol>
</div>
```

```js
const ListRendering = {
  data() {
    return {
      todos: [
        { text: 'Belajar JavaScript' },
        { text: 'Belajar Vue' },
        { text: 'Membangun hal keren' }
      ]
    }
  }
}

Vue.createApp(ListRendering).mount('#list-rendering')
```

<common-codepen-snippet title="List rendering" slug="mdJLVXq" />

## Penyusunan dengan Komponen

Sistem komponen merupakan konsep penting lainnya pada Vue, karena abstraksinya memungkinkan kita untuk membangun aplikasi skala besar yang terdiri dari komponen kecil, mandiri dan dapat digunakan kembali. Jika kita pikirkan lebih lanjut, hampir semua jenis antarmuka aplikasi dapat diabstraksikan menjadi diagram pohon komponen seperti berikut:

![Diagram Pohon Komponen](/images/components.png)

Di Vue, pada dasarnya, komponen adalah _instance_ Vue yang memiliki opsi yang telah dideklarasikan sebelumnya. Mendaftarkan komponen pada Vue sangatlah mudah: kita membuat objek komponen seperti yang kita lakukan pada objek `App` dan kita mendeklarasikannya pada opsi `components` induknya:

```js
// Membuat aplikasi Vue
const app = Vue.createApp(...)

// Mendefinisikan komponen baru bernama todo-item
app.component('todo-item', {
  template: `<li>Ini adalah todo</li>`
})

// Mount aplikasi Vue
app.mount(...)
```

Sekarang Anda dapat menggunakannya pada templat komponen lain:

```html
<ol>
  <!-- Membuat instance dari komponen item-pekerjaan -->
  <item-pekerjaan></item-pekerjaan>
</ol>
```

Tetapi contoh tersebut akan me-_render_ teks yang sama setiap item pekerjaan, yang tidak cukup menarik. Kita seharusnya dapat melewatkan data dari komponen _parent_ ke komponen _child_. Mari kita modifikasi definisi komponen tersebut agar dapat menerima [prop](component-basics.html#passing-data-to-child-components-with-props):

```js
app.component('todo-item', {
  props: ['todo'],
  template: `<li>{{ todo.text }}</li>`
})
```

Sekarang kita dapat menyematkan data pekerjaan pada masing-masing komponen menggunakan `v-bind`:

```html
<div id="todo-list-app">
  <ol>
    <!--
      Sekarang kita menyediakan setiap item-pekerjaan dengan objek
      pekerjaan yang diwakilinya, sehingga kontennya juga dapat dinamis.
      Kita juga perlu menyematkan "key" untuk setiap komponen,
      yang akan dijelaskan lebih lanjut nantinya.
    -->
    <todo-item
      v-for="item in groceryList"
      v-bind:todo="item"
      v-bind:key="item.id"
    ></todo-item>
  </ol>
</div>
```

```js
const TodoList = {
  data() {
    return {
      groceryList: [
        { id: 0, text: 'Sayur-sayuran' },
        { id: 1, text: 'Keju' },
        { id: 2, text: 'Makanan lain' }
      ]
    }
  }
}

const app = Vue.createApp(TodoList)

app.component('todo-item', {
  props: ['todo'],
  template: `<li>{{ todo.text }}</li>`
})

app.mount('#todo-list-app')
```

<common-codepen-snippet title="Pengenalan Komponen 1" slug="VwLxeEz" />

Aplikasi tersebut hanyalah sebuah contoh, tetapi kita dapat memisahkan aplikasi kita menjadi dua unit yang lebih kecil, dan komponen _child_ dipisahkan dari komponen _parent_ melalui penghubung _props_. Sekarang kita dapat memperbaiki komponen `<item-pekerjaan>` kita dengan templat dan logika yang kompleks tanpa mempengaruhi komponen _parent_.

Dalam aplikasi berskala besar, sangat penting untuk membagi seluruh aplikasi menjadi komponen untuk membuat proses pengembangan lebih mudah. Kita akan banyak membahas mengenai komponen [nanti di panduan berikut](component-basics.md), tetapi berikut adalah contoh (tak nyata) kode templat aplikasi yang menggunakan komponen:

```html
<div id="app">
  <app-nav></app-nav>
  <app-view>
    <app-sidebar></app-sidebar>
    <app-content></app-content>
  </app-view>
</div>
```

### Hubungan dengan Elemen Kustom

Anda mungkin telah menyadari bahwa komponen Vue sangat mirip dengan **ELemen Kustom**, yang mana adalah bagian dari [Spesifikasi _Web Components_](https://www.w3.org/wiki/WebComponents/). Hal tersebut karena sintaks komponen Vue sangatlah fleksibel. Sebagai contoh, komponen Vue menerapkan [Slot API](https://github.com/w3c/webcomponents/blob/gh-pages/proposals/Slots-Proposal.md) dan `is` merupakan atribut spesial. Bagaimanapun, terdapat beberapa perbedaan:

<<<<<<< HEAD
1. Spesifikasi _Web Components_ sudah final tetapi belum tersedia di semua peramban (_browser_) secara _native_. Safari 10.1+, Chrome 54+ dan Firefox 63+ sudah mendukung _web components_ secara _native_. Jika dibandingkan, komponen Vue berjalan secara konsisten di semua peramban (_browser_) yang didukung (IE11 ke atas dengan _build_ versi kompatibilitas). Ketika dibutuhkan, komponen Vue juga dapat dibungkus ke dalam kustom elemen _native_.
=======
1. The Web Components Spec has been finalized but is not natively implemented in every browser. Safari 10.1+, Chrome 54+ and Firefox 63+ natively support web components. In comparison, Vue components work consistently in all supported browsers (except Internet Explorer 11 - please check details [here](https://github.com/vuejs/rfcs/blob/master/active-rfcs/0038-vue3-ie11-support.md)). When needed, Vue components can also be wrapped inside a native custom element.
>>>>>>> 6b601991

[//]: # 'TODO: tambahkan pranala ke _build_ versi kompatibilitas'

2. Komponen Vue menyediakan fitur penting yang tidak dimiliki oleh elemen kustom murni, terutama pada aliran data lintas komponen, komunikasi _event_ kustom dan integrasi _build tool_.

Meskipun Vue tidak menggunakan elemen kustom secara internal, Vue memiliki [interoperabilitas yang sangat baik](https://custom-elements-everywhere.com/#vue) dalam hal mengonsumsi dan mendistribusikan sebagai elemen kustom. Vue CLI juga mendukung komponen Vue yang mendaftarkan dirinya sendiri sebagai elemen kustom secara _native_.

## Siap untuk Belajar Lebih Lanjut?

Kita telah memperkenalkan secara singkat fitur-fitur dasar yang ada di Vue.js - panduan ini akan mencakup sisanya dan fitur-fitur tingkat lanjut lebih dalam, jadi pastikan untuk membaca semuanya!<|MERGE_RESOLUTION|>--- conflicted
+++ resolved
@@ -316,11 +316,7 @@
 
 Anda mungkin telah menyadari bahwa komponen Vue sangat mirip dengan **ELemen Kustom**, yang mana adalah bagian dari [Spesifikasi _Web Components_](https://www.w3.org/wiki/WebComponents/). Hal tersebut karena sintaks komponen Vue sangatlah fleksibel. Sebagai contoh, komponen Vue menerapkan [Slot API](https://github.com/w3c/webcomponents/blob/gh-pages/proposals/Slots-Proposal.md) dan `is` merupakan atribut spesial. Bagaimanapun, terdapat beberapa perbedaan:
 
-<<<<<<< HEAD
-1. Spesifikasi _Web Components_ sudah final tetapi belum tersedia di semua peramban (_browser_) secara _native_. Safari 10.1+, Chrome 54+ dan Firefox 63+ sudah mendukung _web components_ secara _native_. Jika dibandingkan, komponen Vue berjalan secara konsisten di semua peramban (_browser_) yang didukung (IE11 ke atas dengan _build_ versi kompatibilitas). Ketika dibutuhkan, komponen Vue juga dapat dibungkus ke dalam kustom elemen _native_.
-=======
-1. The Web Components Spec has been finalized but is not natively implemented in every browser. Safari 10.1+, Chrome 54+ and Firefox 63+ natively support web components. In comparison, Vue components work consistently in all supported browsers (except Internet Explorer 11 - please check details [here](https://github.com/vuejs/rfcs/blob/master/active-rfcs/0038-vue3-ie11-support.md)). When needed, Vue components can also be wrapped inside a native custom element.
->>>>>>> 6b601991
+1. Spesifikasi _Web Components_ sudah final tetapi belum tersedia di semua peramban (_browser_) secara _native_. Safari 10.1+, Chrome 54+ dan Firefox 63+ sudah mendukung _web components_ secara _native_. Jika dibandingkan, komponen Vue berjalan secara konsisten di semua peramban (_browser_) yang didukung (kecuali Internet Explorer 11 - cek detailnya di [sini](https://github.com/vuejs/rfcs/blob/master/active-rfcs/0038-vue3-ie11-support.md). Ketika dibutuhkan, komponen Vue juga dapat dibungkus ke dalam kustom elemen _native_.
 
 [//]: # 'TODO: tambahkan pranala ke _build_ versi kompatibilitas'
 
