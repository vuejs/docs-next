# Introduction

## What is Vue.js?

Vue (pronounced /vjuː/, like **view**) is a **progressive framework** for building user interfaces. Unlike other monolithic frameworks, Vue is designed from the ground up to be incrementally adoptable. The core library is focused on the view layer only, and is easy to pick up and integrate with other libraries or existing projects. On the other hand, Vue is also perfectly capable of powering sophisticated Single-Page Applications when used in combination with [modern tooling](../guide/single-file-component.html) and [supporting libraries](https://github.com/vuejs/awesome-vue#components--libraries).

If you’d like to learn more about Vue before diving in, we <a id="modal-player"  href="#">created a video</a> walking through the core principles and a sample project.

If you are an experienced frontend developer and want to know how Vue compares to other libraries/frameworks, check out the [Comparison with Other Frameworks](TODO:comparison.html).

## Getting Started

<p>
  <ActionLink class="primary" url="installation.html">
    Installation
  </ActionLink>
</p>

::: tip
The official guide assumes intermediate level knowledge of HTML, CSS, and JavaScript. If you are totally new to frontend development, it might not be the best idea to jump right into a framework as your first step - grasp the basics then come back! Prior experience with other frameworks helps, but is not required.
:::

The easiest way to try out Vue.js is using the [Hello World example](https://codepen.io/team/Vue/pen/KKpRVpx). Feel free to open it in another tab and follow along as we go through some basic examples.

The [Installation](installation.md) page provides more options of installing Vue. Note: We **do not** recommend that beginners start with `vue-cli`, especially if you are not yet familiar with Node.js-based build tools.

## Declarative Rendering

At the core of Vue.js is a system that enables us to declaratively render data to the DOM using straightforward template syntax:

```html
<div id="counter">
  Counter: {{ counter }}
</div>
```

```js
<<<<<<< HEAD
const HelloVue = {
=======
const CounterApp = {
>>>>>>> 9bf0a6ac
  data() {
    return {
      counter: 0
    }
  }
}

<<<<<<< HEAD
Vue.createApp(HelloVue).mount('#hello-vue')
=======
Vue.createApp(CounterApp).mount('#counter')
>>>>>>> 9bf0a6ac
```

We have already created our very first Vue app! This looks pretty similar to rendering a string template, but Vue has done a lot of work under the hood. The data and the DOM are now linked, and everything is now **reactive**. How do we know? Take a look at the example below where `counter` property increments every second and you will see how rendered DOM changes:

```js{8-10}
const CounterApp = {
  data() {
    return {
      counter: 0
    }
  },
  mounted() {
    setInterval(() => {
      this.counter++
    }, 1000)
  }
}
```

<FirstExample />

In addition to text interpolation, we can also bind element attributes like this:

```html
<div id="bind-attribute">
  <span v-bind:title="message">
    Hover your mouse over me for a few seconds to see my dynamically bound
    title!
  </span>
</div>
```

```js
const AttributeBinding = {
  data() {
    return {
      message: 'You loaded this page on ' + new Date().toLocaleString()
    }
  }
}

Vue.createApp(AttributeBinding).mount('#bind-attribute')
```

<p class="codepen" data-height="300" data-theme-id="39028" data-default-tab="result" data-user="Vue" data-slug-hash="KKpRVvJ" data-preview="true" data-editable="true" style="height: 300px; box-sizing: border-box; display: flex; align-items: center; justify-content: center; border: 2px solid; margin: 1em 0; padding: 1em;" data-pen-title="Attribute dynamic binding">
  <span>See the Pen <a href="https://codepen.io/team/Vue/pen/KKpRVvJ">
  Attribute dynamic binding</a> by Vue (<a href="https://codepen.io/Vue">@Vue</a>)
  on <a href="https://codepen.io">CodePen</a>.</span>
</p>
<script async src="https://static.codepen.io/assets/embed/ei.js"></script>

Here we're encountering something new. The `v-bind` attribute you're seeing is called a **directive**. Directives are prefixed with `v-` to indicate that they are special attributes provided by Vue, and as you may have guessed, they apply special reactive behavior to the rendered DOM. Here we are basically saying "_keep this element's `title` attribute up-to-date with the `message` property on the current active instance._"

## Handling User Input

To let users interact with your app, we can use the `v-on` directive to attach event listeners that invoke methods on our instances:

```html
<div id="event-handling">
  <p>{{ message }}</p>
  <button v-on:click="reverseMessage">Reverse Message</button>
</div>
```

```js
const EventHandling = {
  data() {
    return {
      message: 'Hello Vue.js!'
    }
  },
  methods: {
    reverseMessage() {
      this.message = this.message
        .split('')
        .reverse()
        .join('')
    }
  }
}

Vue.createApp(EventHandling).mount('#event-handling')
```

<p class="codepen" data-height="300" data-theme-id="39028" data-default-tab="result" data-user="Vue" data-slug-hash="dyoeGjW" data-preview="true" data-editable="true" style="height: 300px; box-sizing: border-box; display: flex; align-items: center; justify-content: center; border: 2px solid; margin: 1em 0; padding: 1em;" data-pen-title="Event handling">
  <span>See the Pen <a href="https://codepen.io/team/Vue/pen/dyoeGjW">
  Event handling</a> by Vue (<a href="https://codepen.io/Vue">@Vue</a>)
  on <a href="https://codepen.io">CodePen</a>.</span>
</p>
<script async src="https://static.codepen.io/assets/embed/ei.js"></script>

Note that in this method we update the state of our app without touching the DOM - all DOM manipulations are handled by Vue, and the code you write is focused on the underlying logic.

Vue also provides the `v-model` directive that makes two-way binding between form input and app state a breeze:

```html
<div id="two-way-binding">
  <p>{{ message }}</p>
  <input v-model="message" />
</div>
```

```js
const TwoWayBinding = {
  data() {
    return {
      message: 'Hello Vue!'
    }
  }
}

Vue.createApp(TwoWayBinding).mount('#two-way-binding')
```

<p class="codepen" data-height="300" data-theme-id="39028" data-default-tab="result" data-user="Vue" data-slug-hash="poJVgZm" data-preview="true" data-editable="true" style="height: 300px; box-sizing: border-box; display: flex; align-items: center; justify-content: center; border: 2px solid; margin: 1em 0; padding: 1em;" data-pen-title="Two-way binding">
  <span>See the Pen <a href="https://codepen.io/team/Vue/pen/poJVgZm">
  Two-way binding</a> by Vue (<a href="https://codepen.io/Vue">@Vue</a>)
  on <a href="https://codepen.io">CodePen</a>.</span>
</p>
<script async src="https://static.codepen.io/assets/embed/ei.js"></script>

## Conditionals and Loops

It's easy to toggle the presence of an element, too:

```html
<div id="conditional-rendering">
  <span v-if="seen">Now you see me</span>
</div>
```

```js
const ConditionalRendering = {
  data() {
    return {
      seen: true
    }
  }
}

Vue.createApp(ConditionalRendering).mount('#conditional-rendering')
```

This example demonstrates that we can bind data to not only text and attributes, but also the **structure** of the DOM. Moreover, Vue also provides a powerful transition effect system that can automatically apply [transition effects](TODO) when elements are inserted/updated/removed by Vue.

You can change `seen` from `true` to `false` in the sandbox below to check the effect:

<p class="codepen" data-height="300" data-theme-id="39028" data-default-tab="js,result" data-user="Vue" data-slug-hash="oNXdbpB" data-preview="true" data-editable="true" style="height: 300px; box-sizing: border-box; display: flex; align-items: center; justify-content: center; border: 2px solid; margin: 1em 0; padding: 1em;" data-pen-title="Conditional rendering">
  <span>See the Pen <a href="https://codepen.io/team/Vue/pen/oNXdbpB">
  Conditional rendering</a> by Vue (<a href="https://codepen.io/Vue">@Vue</a>)
  on <a href="https://codepen.io">CodePen</a>.</span>
</p>
<script async src="https://static.codepen.io/assets/embed/ei.js"></script>

There are quite a few other directives, each with its own special functionality. For example, the `v-for` directive can be used to display a list of items using the data from an Array:

```html
<div id="list-rendering">
  <ol>
    <li v-for="todo in todos">
      {{ todo.text }}
    </li>
  </ol>
</div>
```

```js
const ListRendering = {
  data() {
    return {
      todos: [
        { text: 'Learn JavaScript' },
        { text: 'Learn Vue' },
        { text: 'Build something awesome' }
      ]
    }
  }
}

Vue.createApp(ListRendering).mount('#list-rendering')
```

<p class="codepen" data-height="300" data-theme-id="39028" data-default-tab="result" data-user="Vue" data-slug-hash="mdJLVXq" data-preview="true" data-editable="true" style="height: 300px; box-sizing: border-box; display: flex; align-items: center; justify-content: center; border: 2px solid; margin: 1em 0; padding: 1em;" data-pen-title="List rendering">
  <span>See the Pen <a href="https://codepen.io/team/Vue/pen/mdJLVXq">
  List rendering</a> by Vue (<a href="https://codepen.io/Vue">@Vue</a>)
  on <a href="https://codepen.io">CodePen</a>.</span>
</p>
<script async src="https://static.codepen.io/assets/embed/ei.js"></script>

## Composing with Components

The component system is another important concept in Vue, because it's an abstraction that allows us to build large-scale applications composed of small, self-contained, and often reusable components. If we think about it, almost any type of application interface can be abstracted into a tree of components:

![Component Tree](/images/components.png)

In Vue, a component is essentially an instance with pre-defined options. Registering a component in Vue is straightforward: we create a component object as we did with `App` objects and we define it in parent's `components` option:

```js
// Create Vue application
const app = Vue.createApp(...)

// Define a new component called todo-item
app.component('todo-item', {
  template: `<li>This is a todo</li>`
})

// Mount Vue application
app.mount(...)
```

Now you can compose it in another component's template:

```html
<ol>
  <!-- Create an instance of the todo-item component -->
  <todo-item></todo-item>
</ol>
```

But this would render the same text for every todo, which is not super interesting. We should be able to pass data from the parent scope into child components. Let's modify the component definition to make it accept a [prop](component-basics.html#passing-data-to-child-components-with-props):

```js
app.component('todo-item', {
  props: ['todo'],
  template: `<li>{{ todo.text }}</li>`
})
```

Now we can pass the todo into each repeated component using `v-bind`:

```html
<div id="todo-list-app">
  <ol>
    <!--
      Now we provide each todo-item with the todo object
      it's representing, so that its content can be dynamic.
      We also need to provide each component with a "key",
      which will be explained later.
    -->
    <todo-item
      v-for="item in groceryList"
      v-bind:todo="item"
      v-bind:key="item.id"
    ></todo-item>
  </ol>
</div>
```

```js
const TodoList = {
  data() {
    return {
      groceryList: [
        { id: 0, text: 'Vegetables' },
        { id: 1, text: 'Cheese' },
        { id: 2, text: 'Whatever else humans are supposed to eat' }
      ]
    }
  }
}

const app = Vue.createApp(TodoList)

app.component('todo-item', {
  props: ['todo'],
  template: `<li>{{ todo.text }}</li>`
})

app.mount('#todo-list-app')
```

<p class="codepen" data-height="300" data-theme-id="39028" data-default-tab="result" data-user="Vue" data-slug-hash="VwLxeEz" data-preview="true" data-editable="true" style="height: 300px; box-sizing: border-box; display: flex; align-items: center; justify-content: center; border: 2px solid; margin: 1em 0; padding: 1em;" data-pen-title="Intro-Components-1">
  <span>See the Pen <a href="https://codepen.io/team/Vue/pen/VwLxeEz">
  Intro-Components-1</a> by Vue (<a href="https://codepen.io/Vue">@Vue</a>)
  on <a href="https://codepen.io">CodePen</a>.</span>
</p>
<script async src="https://static.codepen.io/assets/embed/ei.js"></script>

This is a contrived example, but we have managed to separate our app into two smaller units, and the child is reasonably well-decoupled from the parent via the props interface. We can now further improve our `<todo-item>` component with more complex template and logic without affecting the parent app.

In a large application, it is necessary to divide the whole app into components to make development manageable. We will talk a lot more about components [later in the guide](component-basics.md), but here's an (imaginary) example of what an app's template might look like with components:

```html
<div id="app">
  <app-nav></app-nav>
  <app-view>
    <app-sidebar></app-sidebar>
    <app-content></app-content>
  </app-view>
</div>
```

### Relation to Custom Elements

You may have noticed that Vue components are very similar to **Custom Elements**, which are part of the [Web Components Spec](https://www.w3.org/wiki/WebComponents/). That's because Vue's component syntax is loosely modeled after the spec. For example, Vue components implement the [Slot API](https://github.com/w3c/webcomponents/blob/gh-pages/proposals/Slots-Proposal.md) and the `is` special attribute. However, there are a few key differences:

1. The Web Components Spec has been finalized but is not natively implemented in every browser. Safari 10.1+, Chrome 54+ and Firefox 63+ natively support web components. In comparison, Vue components work consistently in all supported browsers (IE11 with compatibility build and above). When needed, Vue components can also be wrapped inside a native custom element.

[//]: # 'TODO: link to compatibility build'

2. Vue components provide important features that are not available in plain custom elements, most notably cross-component data flow, custom event communication and build tool integrations.

Although Vue doesn't use custom elements internally, it has [great interoperability](https://custom-elements-everywhere.com/#vue) when it comes to consuming or distributing as custom elements. Vue CLI also supports building Vue components that register themselves as native custom elements.

## Ready for More?

We've briefly introduced the most basic features of Vue.js core - the rest of this guide will cover them and other advanced features with much finer details, so make sure to read through it all!<|MERGE_RESOLUTION|>--- conflicted
+++ resolved
@@ -35,11 +35,7 @@
 ```
 
 ```js
-<<<<<<< HEAD
-const HelloVue = {
-=======
-const CounterApp = {
->>>>>>> 9bf0a6ac
+const Counter = {
   data() {
     return {
       counter: 0
@@ -47,11 +43,7 @@
   }
 }
 
-<<<<<<< HEAD
-Vue.createApp(HelloVue).mount('#hello-vue')
-=======
-Vue.createApp(CounterApp).mount('#counter')
->>>>>>> 9bf0a6ac
+Vue.createApp(Counter).mount('#counter')
 ```
 
 We have already created our very first Vue app! This looks pretty similar to rendering a string template, but Vue has done a lot of work under the hood. The data and the DOM are now linked, and everything is now **reactive**. How do we know? Take a look at the example below where `counter` property increments every second and you will see how rendered DOM changes:
