--- conflicted
+++ resolved
@@ -175,9 +175,8 @@
 
 They may look a bit different from normal HTML, but `:` and `@` are valid characters for attribute names and all Vue-supported browsers can parse it correctly. In addition, they do not appear in the final rendered markup. The shorthand syntax is totally optional, but you will likely appreciate it when you learn more about its usage later.
 
-<<<<<<< HEAD
-From here on out, we'll use the shorthand in our examples, as that's the most common usage for Vue developers.
-=======
+> From the next page on, we'll use the shorthand in our examples, as that's the most common usage for Vue developers.
+
 ### Caveats
 
 #### Dynamic Argument Value Constraints
@@ -207,5 +206,4 @@
 
 #### JavaScript Expressions
 
-Template expressions are sandboxed and only have access to a [whitelist of globals](TODO:https://github.com/vuejs/vue/blob/v2.6.10/src/core/instance/proxy.js#L9) such as `Math` and `Date`. You should not attempt to access user defined globals in template expressions.
->>>>>>> ea7bffd0
+Template expressions are sandboxed and only have access to a [whitelist of globals](TODO:https://github.com/vuejs/vue/blob/v2.6.10/src/core/instance/proxy.js#L9) such as `Math` and `Date`. You should not attempt to access user defined globals in template expressions.