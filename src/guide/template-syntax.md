# Sintaksis Templat

Vue.js menggunakan sintaksis templat yang berbasis HTML yang memungkinkan Anda menghubungkan DOM yang di-_render_ dengan data _instance_ komponen secara deklaratif. Semua templat Vue.js merupakan HTML yang valid dan dapat diterjemahkan oleh peramban (_browser_) dan _parser_ HTML yang sesuai spesifikasi.

Pada dasarnya, Vue mengompilasi templat menjadi fungsi _render_ DOM Virtual. Dikombinasikan dengan sistem reaktivitas, Vue mampu mencari tahu secara cerdas jumlah minimum komponen yang perlu di-_render_ ulang dan menerapkan manipulasi DOM secara minimal ketika _state_ aplikasi berubah.

Jika Anda terbiasa dengan konsep DOM Virtual dan lebih suka menggunakan JavaScript, Anda juga dapat [menulis fungsi _render_ secara langsung](render-function.html) sebagai pengganti templat, dengan pilihan dukungan JSX juga.

## Interpolasi

### Teks

Bentuk paling mendasar dari _binding_ data adalah interpolasi teks menggunakan sintaksis "Mustache" (kurung kurawal ganda):

```html
<span>Pesan: {{ msg }}</span>
```

Tag _mustache_ akan diganti dengan nilai properti `msg` yang berasal dari _instance_ komponen yang sesuai. Nilai tag _mustache_ juga akan dimutakhirkan kapanpun nilai properti `msg` berubah.

Anda juga dapat melakukan interpolasi syang hanya dijalankan sekali. Dan tidak akan dimutakhirkan ketika terjadi perubahan data menggunakan [direktif `v-once`](../api/directives.html#v-once), tetapi perlu diingat cara ini juga berdampak pada _binding_ lain pada _node_ yang sama.

```html
<span v-once>Msg tidak akan berubah jika nilai variabelnya berubah: {{ msg }}</span>
```

### HTML Raw

Tanda _mustaches_ menerjemahkan data sebagai teks biasa, bukan sebagai HTML. Untuk menampilkan HTML sebenarnya, Anda perlu menggunakan [direktif `v-html`](../api/directives.html#v-html):

```html
<p>Menggunakan tanda <em>mustaches</em>: {{ rawHtml }}</p>
<p>Menggunakan direktif v-html: <span v-html="rawHtml"></span></p>
```

<common-codepen-snippet title="Merender v-html" slug="yLNEJJM" :preview="false" />

Konten dari `span` akan diganti dengan nilai properti `rawHtml`, diterjemahkan sebagai HTML biasa - _binding_ data diabaikan. Perlu diingat bahwa Anda tidak dapat menggunakan `v-html` untuk membuat sebagian templat, karena Vue bukanlah mesin _templating_ berbasis string. Sebaliknya, komponen dianggap sebagai unit dasar dari antar muka pengguna (UI) untuk dapat digunakan kembali dan dikomposisi.

::: tip
Me-_render_ HTML yang berubah-ubah secara dinamis pada situs Anda sangat berbahaya karena hal tersebut dapat memicu [kerentanan XSS](https://en.wikipedia.org/wiki/Cross-site_scripting). Hanya gunakan interpolasi HTML pada konten terpecaya dan **jangan pernah** pada konten yang disediakan oleh pengguna.
:::

### Atribut

Tanda _mustache_ tidak dapat digunakan di dalam atribut HTML. Sebagai gantinya, gunakan [direktif `v-bind`](../api/directives.html#v-bind):

```html
<div v-bind:id="dynamicId"></div>
```

Jika nilai yang terhubung berupa `null` atau `undefined`, maka atribut tidak akan disertakan pada elemen yang di-_render_.

Pada kasus atribut bernilai boolean, dimana keberadaan nilainya berupa `true`, `v-bind` bekerja sedikit berbeda. Sebagai contoh:

```html
<button v-bind:disabled="isButtonDisabled">Tombol</button>
```

Atribut `disabled` akan disertakan jika `isButtonDisabled` memiliki nilai _truthy_. Atribut tersebut juga akan disertakan jika nilai nya string kosong, menjaga kekonsistesian dengan `<button disabled="">`. Untuk nilai _falsy_ lainnya, atribut tersebut akan dihilangkan.

### Menggunakan Ekspresi JavaScript

Sejauh ini kita hanya melakukan _binding_ ke properti sederhana di templat. Tetapi Vue.js sebenarnya juga mendukung fitur penuh ekspresi JavaScript di dalam semua _binding_ data:

```html
{{ number + 1 }}

{{ ok ? 'YES' : 'NO' }}

{{ message.split('').reverse().join('') }}

<div v-bind:id="'list-' + id"></div>
```

Ekspresi akan dijalankan sebagai JavaScript pada cakupan _instance_ aktif sekarang. Batasannya adalah setiap _binding_ hanya boleh berisi **satu jenis ekspresi**, sehingga contoh berikut **tidak** akan bekerja:

```html
<!-- contoh kode berikut merupakan pernyataan, bukan ekspresi: -->
{{ var a = 1 }}

<!-- alur kontrol tidak akan bekerja juga, gunakan ekspresi ternary -->
{{ if (ok) { return message } }}
```

## Direktif

Direktif adalah atribut spesial dengan awalan `v-`. Nilai atribut direktif diharapkan menjadi **suatu ekspresi JavaScript** (dengan pengecualian untuk `v-for` dan `v-on`, yang akan didiskusikan nanti). Tugas direktif adalah menerapkan efek samping (_side effect_) secara reaktif ke DOM ketika nilai dari ekspresi berubah. Mari kita lihat contoh yang terdapat pada bagian perkenalan:

```html
<p v-if="seen">Sekarang Anda melihatku</p>
```

Pada contoh tersebut, direktif `v-if` akan menghapus/memasukkan elemen `<p>` berdasarkan kebenaran nilai ekspresi `seen`.

### Argumen

Beberapa direktif dapat menerima sebuah "argumen", ditulis sebagai titik dua setelah nama direktif. Sebagai contoh, direktif `v-bind` digunakan untuk memutakhirkan atribut HTML secara reaktif:

```html
<a v-bind:href="url"> ... </a>
```

Pada contoh tersebut, `href` adalah argumen, yang memberitahukan direktif `v-bind` untuk melakukan _binding_ atribut elemen `href` ke nilai ekspresi `url`.

Contoh lain adalah direktif `v-on`, yang akan menambahkan _listener_ ke _event_ DOM:

```html
<a v-on:click="doSomething"> ... </a>
```

Pada contoh tersebut, argumen adalah nama _event_ yang di-_listen_. Kita juga akan membahas mengenai penanganan _event_ lebih dalam.

### Argumen Dinamis

Memungkinkan juga untuk menggunakan ekspresi JavaScript pada argumen direktif dengan cara membungkusnya dengan kurung siku:

```html
<!--
Mohon diingat bahwa ada beberapa batasan untuk ekspresi argumen, seperti yang dijelaskan
pada bagian "Batasan Ekspresi Argumen Dinamis" di bawah ini.
-->
<a v-bind:[attributeName]="url"> ... </a>
```

Pada contoh tersebut, `attributeName` akan diterjemahkan sebagai ekspresi JavaScript, dan nilai terjemahannya akan digunakan sebagai nilai final untuk argumen. Sebagai contoh, jika _instance_ komponen Anda memiliki properti data, `attributeName`, yang memiliki nilai `"href"`, maka _binding_ ini akan sama seperti `v-bind:href`.

Demikian pula, jika Anda menggunakan argumen dinamis untuk melakukan _binding_ penanganan untuk nama _event_ dinamis:

```html
<a v-on:[eventName]="doSomething"> ... </a>
```

Pada contoh tersebut, ketika `eventName` bernilai `"focus"`, maka `v-on:[eventName]` akan sama seperti `v-on:focus`.

### _Modifier_

_Modifier_ adalah akhiran spesial ditulis sebagai titik setelah nama argumen direktif. Modifier menunjukkan sebuah direktif harus dihubungkan dengan cara tertentu. Sebagai contoh _modifier_ `.prevent` memberitahu direktif `v-on` untuk memanggil `event.preventDefault()` pada _event_ yang terpicu:

```html
<form v-on:submit.prevent="onSubmit">...</form>
```

Anda akan melihat contoh _modifier_ lain nantinya, [untuk `v-on`](events.md#event-modifiers) dan [untuk `v-model`](forms.md#modifiers), ketika kita menjelajahi fitur-fitur tersebut.

## Singkatan

Awalan `v-` berfungsi sebagai isyarat visual untuk mengidentifikasi atribut sepesifik Vue pada templat Anda. Cara tersebut berguna ketika Anda menggunakan Vue.js untuk menerapkan perilaku dinamis pada markah yang ada, tetapi dapat terasa bertele-tele untuk beberapa direktif yang sering digunakan. Pada saat yang sama, kebutuhan untuk awalan `v-` menjadi tidak terlalu penting ketika Anda membangun [SPA](https://en.wikipedia.org/wiki/Single-page_application), dimana Vue mengatur setiap templat. Sehingga, Vue menyediakan singkatan spesial untuk dua direktif yang paling sering digunakan, `v-bind` dan `v-on`:

### Singkatan `v-bind`

```html
<!-- sintaksis penuh -->
<a v-bind:href="url"> ... </a>

<!-- singkatan -->
<a :href="url"> ... </a>

<!-- singkatan dengan argumen dinamis -->
<a :[key]="url"> ... </a>
```

### Singkatan `v-on`

```html
<!-- sintaksis penuh -->
<a v-on:click="doSomething"> ... </a>

<!-- singkatan -->
<a @click="doSomething"> ... </a>

<!-- singkatan dengan argumen dinamis -->
<a @[event]="doSomething"> ... </a>
```

Cara tersebut mungkin terlihat berbeda dari HTML pada umumnya, tetapi `:` dan `@` adalah karakter valid untuk nama atribut dan peramban yang didukung oleh Vue dapat menerjemahkannya secara benar. Selain itu, mereka tidak akan muncul pada markah final yang ter-_render_. Sintaksis singkatan sangat opsional, tetapi Anda akan mengapresiasinya ketika Anda mempelajari mengenai penggunaannya nanti.

> Dari halaman selanjutnya hingga seterusnya, kita akan menggunakan singkatan pada contoh kita, karena hal tersebut merupakan penggunaan yang paling umum untuk pengembang Vue.

### Peringatan

#### Batasan Nilai Argumen Dinamis

Argumen dinamis diharapkan diterjemahkan sebagai string, dengan pengecualian nilai `null`. Nilai spesial `null` dapat digunakan untuk menghilangkan _binding_ secara jelas. Nilai bukan string lainnya akan memicu peringatan.

#### Batasan Ekspresi Argumen Dinamis

Ekspresi argumen dinamis memiliki batasan sintaksi karena karakter tertentu, seperti spasi dan tanda kutip, tidak valid di dalam nama atribut HTML. Sebagai contoh, contoh kode berikut tidaklah valid:

```html
<!-- Contoh kode berikut akan memicu peringatan kompilator. -->
<a v-bind:['foo' + bar]="value"> ... </a>
```

Kita merekomendasikan mengganti ekspresi kompleks apapun dengan [properti _computed_](computed.html), salah satu dasar Vue, yang akan kita bahas dalam waktu dekat.

Ketika menggunakan templat di dalam DOM (templat yang secara langsung ditulis pada berkas HTML), Anda juga harus menghindari penamaan kunci dengan karakter huruf besar, karena peramban (_browser_) akan memaksa nama atribut menjadi huruf kecil:

```html
<!--
Contoh kode berikut akan diubah menjadi v-bind:[someattr] pada templat di dalam DOM.
Kecuali jika Anda memiliki properti "someattr" pada _instance_ Anda, kode Anda tidak akan bekerja.
-->
<a v-bind:[someAttr]="value"> ... </a>
```

#### Ekspresi JavaScript

<<<<<<< HEAD
Template expressions are sandboxed and only have access to a [restricted list of globals](https://github.com/vuejs/vue-next/blob/master/packages/shared/src/globalsWhitelist.ts#L3) such as `Math` and `Date`. You should not attempt to access user defined globals in template expressions.
=======
Ekspresi templat dijalankan di dalam bak pasir dan hanya dapat mengakses pada [daftar putih _global_](https://github.com/vuejs/vue-next/blob/master/packages/shared/src/globalsWhitelist.ts#L3) seperti `Math` dan `Date`. Anda tidak boleh mencoba mengakses _global_ yang didefinisikan oleh pengembang sendiri pada ekspresi templat.
>>>>>>> 396e314d
<|MERGE_RESOLUTION|>--- conflicted
+++ resolved
@@ -206,8 +206,4 @@
 
 #### Ekspresi JavaScript
 
-<<<<<<< HEAD
-Template expressions are sandboxed and only have access to a [restricted list of globals](https://github.com/vuejs/vue-next/blob/master/packages/shared/src/globalsWhitelist.ts#L3) such as `Math` and `Date`. You should not attempt to access user defined globals in template expressions.
-=======
-Ekspresi templat dijalankan di dalam bak pasir dan hanya dapat mengakses pada [daftar putih _global_](https://github.com/vuejs/vue-next/blob/master/packages/shared/src/globalsWhitelist.ts#L3) seperti `Math` dan `Date`. Anda tidak boleh mencoba mengakses _global_ yang didefinisikan oleh pengembang sendiri pada ekspresi templat.
->>>>>>> 396e314d
+Ekspresi templat dijalankan di dalam _sandbox_ dan hanya dapat mengakses  [beberapa daftar global](https://github.com/vuejs/vue-next/blob/master/packages/shared/src/globalsWhitelist.ts#L3) seperti `Math` dan `Date`. Anda tidak boleh mencoba mengakses _global_ yang didefinisikan oleh pengembang sendiri pada ekspresi templat.
