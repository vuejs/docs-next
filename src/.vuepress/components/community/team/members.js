--- conflicted
+++ resolved
@@ -41,20 +41,12 @@
     },
     {
       name: 'Pine Wu',
-<<<<<<< HEAD
-=======
       city: 'Shanghai, China',
->>>>>>> 93d780d0
       languages: ['zh', 'en', 'jp'],
       github: 'octref',
       twitter: 'octref',
       work: {
-<<<<<<< HEAD
-        role: 'Engineer on VSCode',
-        org: 'Microsoft'
-=======
         role: 'Nomad'
->>>>>>> 93d780d0
       },
       reposOfficial: ['vetur']
     },
@@ -117,30 +109,14 @@
       languages: ['hi', 'en'],
       work: {
         role: 'Software Engineer',
-<<<<<<< HEAD
-        org: 'Agritask',
-        orgUrl: 'https://www.agritask.com/'
-=======
         org: 'Myntra',
         orgUrl: 'https://www.myntra.com/'
->>>>>>> 93d780d0
       },
       github: 'znck',
       twitter: 'znck0',
       reposOfficial: ['rollup-plugin-vue', 'vue-issue-helper'],
-<<<<<<< HEAD
-      reposPersonal: [
-        'vue-developer-experience',
-        'prop-types',
-        'virtualized',
-        'lazy-hydration',
-        'vue-slides'
-      ],
-      links: ['https://znck.me']
-=======
       reposPersonal: ['keynote', 'bootstrap-for-vue', 'vue-interop'],
       links: ['https://znck.me', 'https://www.codementor.io/znck']
->>>>>>> 93d780d0
     },
     {
       name: 'Linusborg',
@@ -179,32 +155,19 @@
       city: 'Denver, CO, USA',
       languages: ['en'],
       work: {
-<<<<<<< HEAD
         role: 'VP of Developer Experience',
         org: 'Netlify',
         orgUrl: 'https://url.netlify.com/HJ8X2mxP8'
-=======
-        role: 'Head of Developer Experience',
-        org: 'Netlify',
-        orgUrl: 'https://www.netlify.com/'
->>>>>>> 93d780d0
       },
       github: 'sdras',
       twitter: 'sarah_edo',
       codepen: 'sdras',
       reposOfficial: ['vuejs.org'],
       reposPersonal: [
-<<<<<<< HEAD
         'vue-vscode-snippets',
         'intro-to-vue',
         'vue-vscode-extensionpack',
         'ecommerce-netlify'
-=======
-        'intro-to-vue',
-        'vue-vscode-snippets',
-        'vue-vscode-extensionpack',
-        'sample-vue-shop'
->>>>>>> 93d780d0
       ],
       links: ['https://sarah.dev/']
     },
@@ -267,15 +230,6 @@
       reposOfficial: ['vuepress']
     },
     {
-<<<<<<< HEAD
-      name: 'Darek Gusto Wędrychowski',
-      title: 'Google Search Virtuoso',
-      city: 'Kraków, Poland',
-      languages: ['pl', 'en'],
-      github: 'gustojs',
-      twitter: 'gustojs'
-    },
-    {
       name: 'Phan An',
       title: 'Backend Designer & Process Poet',
       city: 'Munich, Germany',
@@ -306,38 +260,6 @@
       twitter: 'N_Tepluhina'
     },
     {
-=======
-      name: 'Phan An',
-      title: 'Backend Designer & Process Poet',
-      city: 'Munich, Germany',
-      languages: ['vi', 'en'],
-      github: 'phanan',
-      twitter: 'notphanan',
-      work: {
-        role: 'Engineering Team Lead',
-        org: 'InterNations',
-        orgUrl: 'https://www.internations.org/'
-      },
-      reposOfficial: ['vuejs.org'],
-      reposPersonal: ['vuequery', 'vue-google-signin-button'],
-      links: ['https://vi.vuejs.org', 'https://phanan.net/']
-    },
-    {
-      name: 'Natalia Tepluhina',
-      title: 'Fox Tech Guru',
-      city: 'Kyiv, Ukraine',
-      languages: ['uk', 'ru', 'en'],
-      reposOfficial: ['vuejs.org', 'vue-cli'],
-      work: {
-        role: 'Senior Frontend Engineer',
-        org: 'GitLab',
-        orgUrl: 'https://gitlab.com/'
-      },
-      github: 'NataliaTepluhina',
-      twitter: 'N_Tepluhina'
-    },
-    {
->>>>>>> 93d780d0
       name: 'Yosuke Ota',
       city: 'Kanagawa, Japan',
       languages: ['jp'],
@@ -352,20 +274,11 @@
     },
     {
       name: 'Ben Hong',
-<<<<<<< HEAD
-      title: 'Proud Ravenclaw Dragon',
       city: 'Washington, DC, USA',
       languages: ['en', 'zh'],
       work: {
-        role: 'Senior Frontend Engineer',
-        org: 'GitLab (Meltano)'
-=======
-      city: 'Washington, DC, USA',
-      languages: ['en', 'zh'],
-      work: {
         role: 'Developer Experience (DX) Engineer',
         org: 'Cypress.io'
->>>>>>> 93d780d0
       },
       reposOfficial: ['vuejs.org', 'vuepress', 'vuejs/events'],
       github: 'bencodezen',
