const sidebar = {
  guide: [
    {
      title: 'Essentials',
      collapsable: false,
      children: [
        '/guide/installation',
        '/guide/introduction',
        '/guide/instance',
        '/guide/template-syntax',
        '/guide/computed',
        '/guide/class-and-style',
        '/guide/conditional',
        '/guide/list',
        '/guide/events',
        '/guide/forms',
        '/guide/component-basics'
      ]
    },
    {
      title: 'Components In-Depth',
      collapsable: false,
      children: [
        '/guide/component-registration',
        '/guide/component-props',
        '/guide/component-custom-events',
        '/guide/component-slots',
        '/guide/component-provide-inject',
        '/guide/component-dynamic-async',
        '/guide/component-template-refs',
        '/guide/component-edge-cases'
      ]
    },
    {
      title: 'Reusability & Composition',
      collapsable: false,
      children: [
        '/guide/mixins',
        '/guide/custom-directive',
        '/guide/teleport',
        '/guide/render-function',
        '/guide/plugins'
      ]
    },
    {
      title: 'Advanced Guides',
      collapsable: false,
      children: [
        {
          title: 'Reactivity',
          children: [
            '/guide/reactivity',
            '/guide/reactivity-fundamentals',
            '/guide/reactivity-computed-watchers'
          ]
        },
        {
          title: 'Composition API',
          children: [
            '/guide/composition-api-introduction',
            '/guide/composition-api-setup',
            '/guide/composition-api-lifecycle-hooks',
            '/guide/composition-api-provide-inject',
            '/guide/composition-api-template-refs'
          ]
        },
        '/guide/optimizations',
        '/guide/change-detection'
      ]
    },
    {
      title: 'Tooling',
      collapsable: false,
      children: ['/guide/single-file-component', '/guide/testing']
    },
    {
      title: 'Scaling Up',
      collapsable: false,
      children: [
        '/guide/routing',
        '/guide/state-management',
        '/guide/ssr',
        '/guide/accessibility'
      ]
    },
    {
      title: 'Migration to Vue 3',
      collapsable: true,
      children: [
        'migration/introduction',
        'migration/global-api',
        'migration/treeshaking',
        'migration/functional-components',
        'migration/async-components',
<<<<<<< HEAD
        'migration/keycode-modifiers'
=======
        'migration/custom-directives'
>>>>>>> ca9b26ee
      ]
    },
    {
      title: 'Contribute to the Docs',
      collapsable: true,
      children: ['writing-guide', 'doc-style-guide']
    }
  ],
  api: [
    '/api/application-config',
    '/api/application-api',
    '/api/global-api',
    {
      title: 'Options',
      collapsable: false,
      children: [
        '/api/options-data',
        '/api/options-dom',
        '/api/options-lifecycle-hooks',
        '/api/options-assets',
        '/api/options-composition',
        '/api/options-misc'
      ]
    },
    '/api/instance-properties',
    '/api/instance-methods',
    '/api/directives',
    '/api/special-attributes',
    '/api/built-in-components.md',
    {
      title: 'Reactivity API',
      collapsable: false,
      children: [
        '/api/basic-reactivity',
        '/api/refs-api',
        '/api/computed-watch-api'
      ]
    },
    '/api/composition-api'
  ]
}

module.exports = {
  title: 'Vue.js',
  description: 'Vue.js - The Progressive JavaScript Framework',
  head: [
    [
      'link',
      {
        href:
          'https://fonts.googleapis.com/css?family=Source+Sans+Pro:300,400,600|Roboto Mono&amp;display=swap',
        rel: 'stylesheet'
      }
    ],
    [
      'link',
      {
        href:
          'https://stackpath.bootstrapcdn.com/font-awesome/4.7.0/css/font-awesome.min.css',
        rel: 'stylesheet'
      }
    ],
    ['link', { rel: 'icon', href: '/logo.png' }],
    [
      'script',
      {
        src: 'https://player.vimeo.com/api/player.js'
      }
    ],
    [
      'script',
      {
        src: 'https://extend.vimeocdn.com/ga/72160148.js',
        defer: 'defer'
      }
    ]
  ],
  themeConfig: {
    logo: '/logo.png',
    nav: [
      {
        text: 'Docs',
        ariaLabel: 'Documentation Menu',
        items: [
          { text: 'Guide', link: '/guide/introduction' },
          { text: 'Style Guide', link: '/style-guide/' }
        ]
      },
      { text: 'API Reference', link: '/api/application-config' },
      {
        text: 'Examples',
        ariaLabel: 'Examples Menu',
        items: [
          { text: 'Examples', link: '/examples/' },
          { text: 'Cookbook', link: '/cookbook/' }
        ]
      },
      {
        text: 'Community',
        ariaLabel: 'Community Menu',
        items: [
          { text: 'Team', link: '/community/team/' },
          { text: 'Partners', link: '/community/partners/' },
          { text: 'Join', link: '/community/join/' },
          { text: 'Themes', link: '/community/themes/' }
        ]
      }
    ],
    repo: 'vuejs/docs-next',
    editLinks: true,
    editLinkText: 'Edit this on GitHub!',
    docsDir: 'src',
    sidebarDepth: 2,
    sidebar: {
      collapsable: false,
      '/guide/': sidebar.guide,
      '/community/': sidebar.guide,
      '/api/': sidebar.api
    },
    smoothScroll: false
  },
  plugins: [
    [
      '@vuepress/pwa',
      {
        serviceWorker: true,
        updatePopup: {
          '/': {
            message: 'New content is available.',
            buttonText: 'Refresh'
          }
        }
      }
    ],
    [
      'vuepress-plugin-container',
      {
        type: 'info',
        before: info =>
          `<div class="custom-block info"><p class="custom-block-title">${info}</p>`,
        after: '</div>'
      }
    ]
  ],
  markdown: {
    lineNumbers: true,
    /** @param {import('markdown-it')} md */
    extendMarkdown: md => {
      md.options.highlight = require('./markdown/highlight')(
        md.options.highlight
      )
    }
  }
}<|MERGE_RESOLUTION|>--- conflicted
+++ resolved
@@ -92,11 +92,8 @@
         'migration/treeshaking',
         'migration/functional-components',
         'migration/async-components',
-<<<<<<< HEAD
+        'migration/custom-directives',
         'migration/keycode-modifiers'
-=======
-        'migration/custom-directives'
->>>>>>> ca9b26ee
       ]
     },
     {
