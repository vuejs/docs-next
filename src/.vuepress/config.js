--- conflicted
+++ resolved
@@ -34,20 +34,12 @@
             'introduction',
             'instance',
             'template-syntax',
-<<<<<<< HEAD
-            // 'computed',
-            // 'class-and-style',
-            // 'conditional',
-            // 'list',
-            // 'events',
-            'forms'
-=======
             'computed',
             'class-and-style',
             'conditional',
             'list'
-            // 'events'
->>>>>>> b361c0d3
+            // 'events',
+            'forms'
           ]
         }
       ]
