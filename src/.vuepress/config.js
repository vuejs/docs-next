module.exports = {
  title: 'Vue.js',
  description: 'Vue.js - The Progressive JavaScript Framework',
  themeConfig: {
    nav: [
      {
        text: 'Docs',
        ariaLabel: 'Documentation Menu',
        items: [
          { text: 'Guide', link: '/guide/introduction' },
          { text: 'Styleguide', link: '/styleguide/' },
          { text: 'Tooling', link: '/tooling/' }
        ]
      },
      { text: 'API Reference', link: '/api/' },
      {
        text: 'Examples',
        ariaLabel: 'Examples Menu',
        items: [
          { text: 'Examples', link: '/examples/' },
          { text: 'Cookbook', link: '/cookbook/' }
        ]
      },
      { text: 'Community', link: '/community/' }
    ],
    sidebarDepth: 2,
    sidebar: {
      '/guide/': [
        {
          title: 'Essentials',
          collapsable: true,
          children: [
            'installation',
            'introduction',
            'instance',
            'template-syntax',
            'computed',
            'class-and-style',
            'conditional',
            'list',
            'events',
            'forms',
            'component-basics'
          ]
        },
        {
          title: 'Components In-Depth',
          collapsable: true,
          children: [
            'component-registration',
            'component-props',
            'component-custom-events',
<<<<<<< HEAD
            // 'component-slots',
            // 'component-dynamic-async',
            'component-provide-inject'
=======
            'component-slots'
>>>>>>> bd7b90a7
          ]
        }
      ]
    }
  },
  plugins: {
    '@vuepress/pwa': {
      serviceWorker: true,
      updatePopup: {
        '/': {
          message: 'New content is available.',
          buttonText: 'Refresh'
        }
      }
    }
  }
}<|MERGE_RESOLUTION|>--- conflicted
+++ resolved
@@ -50,13 +50,9 @@
             'component-registration',
             'component-props',
             'component-custom-events',
-<<<<<<< HEAD
-            // 'component-slots',
+            'component-slots',
             // 'component-dynamic-async',
             'component-provide-inject'
-=======
-            'component-slots'
->>>>>>> bd7b90a7
           ]
         }
       ]
