const sidebar = {
  guide: [
    {
      title: 'Essentials',
      collapsable: false,
      children: [
        '/guide/installation',
        '/guide/introduction',
        '/guide/instance',
        '/guide/template-syntax',
        '/guide/computed',
        '/guide/class-and-style',
        '/guide/conditional',
        '/guide/list',
        '/guide/events',
        '/guide/forms',
        '/guide/component-basics'
      ]
    },
    {
      title: 'Components In-Depth',
      collapsable: false,
      children: [
        '/guide/component-registration',
        '/guide/component-props',
        '/guide/component-custom-events',
        '/guide/component-slots',
        '/guide/component-provide-inject',
        '/guide/component-dynamic-async',
        '/guide/component-template-refs',
        '/guide/component-edge-cases'
      ]
    },
    {
      title: 'Reusability & Composition',
      collapsable: false,
      children: [
        '/guide/mixins',
        '/guide/custom-directive',
        '/guide/teleport',
        '/guide/render-function',
        '/guide/plugins'
      ]
    },
    {
      title: 'Advanced Guides',
      collapsable: false,
      children: [
        {
          title: 'Reactivity',
          children: [
            '/guide/reactivity',
            '/guide/reactivity-fundamentals',
            '/guide/reactivity-computed-watchers'
          ]
        },
        {
          title: 'Composition API',
          children: [
            '/guide/composition-api-introduction',
            '/guide/composition-api-setup',
            '/guide/composition-api-lifecycle-hooks',
            '/guide/composition-api-provide-inject',
            '/guide/composition-api-template-refs'
          ]
        },
        '/guide/optimizations',
        '/guide/change-detection'
      ]
    },
    {
      title: 'Tooling',
      collapsable: false,
      children: ['/guide/single-file-component', '/guide/testing']
    },
    {
      title: 'Scaling Up',
      collapsable: false,
      children: ['/guide/routing', '/guide/state-management', '/guide/ssr']
    },
    {
      title: 'Accessibility',
      collapsable: false,
      children: [
        '/guide/a11y-basics',
        '/guide/a11y-semantics',
        '/guide/a11y-standards',
        '/guide/a11y-resources'
      ]
    },
    {
      title: 'Migration to Vue 3',
      collapsable: true,
      children: [
        'migration/introduction',
        'migration/async-components',
        'migration/custom-directives',
        'migration/custom-elements-interop',
        'migration/data-option',
        'migration/events-api',
        'migration/filters',
        'migration/fragments',
        'migration/functional-components',
        'migration/global-api',
        'migration/global-api-treeshaking',
        'migration/inline-template-attribute',
        'migration/keycode-modifiers',
        'migration/render-function-api',
        'migration/slots-unification',
<<<<<<< HEAD
        'migration/keycode-modifiers',
        'migration/attribute-coercion',
        'migration/custom-elements-interop'
=======
        'migration/v-model'
>>>>>>> 3700e87c
      ]
    },
    {
      title: 'Contribute to the Docs',
      collapsable: true,
      children: ['writing-guide', 'doc-style-guide']
    }
  ],
  api: [
    '/api/application-config',
    '/api/application-api',
    '/api/global-api',
    {
      title: 'Options',
      collapsable: false,
      children: [
        '/api/options-data',
        '/api/options-dom',
        '/api/options-lifecycle-hooks',
        '/api/options-assets',
        '/api/options-composition',
        '/api/options-misc'
      ]
    },
    '/api/instance-properties',
    '/api/instance-methods',
    '/api/directives',
    '/api/special-attributes',
    '/api/built-in-components.md',
    {
      title: 'Reactivity API',
      collapsable: false,
      children: [
        '/api/basic-reactivity',
        '/api/refs-api',
        '/api/computed-watch-api'
      ]
    },
    '/api/composition-api'
  ]
}

module.exports = {
  title: 'Vue.js',
  description: 'Vue.js - The Progressive JavaScript Framework',
  head: [
    [
      'link',
      {
        href:
          'https://fonts.googleapis.com/css?family=Source+Sans+Pro:300,400,600|Roboto Mono&amp;display=swap',
        rel: 'stylesheet'
      }
    ],
    [
      'link',
      {
        href:
          'https://stackpath.bootstrapcdn.com/font-awesome/4.7.0/css/font-awesome.min.css',
        rel: 'stylesheet'
      }
    ],
    ['link', { rel: 'icon', href: '/logo.png' }],
    [
      'script',
      {
        src: 'https://player.vimeo.com/api/player.js'
      }
    ],
    [
      'script',
      {
        src: 'https://extend.vimeocdn.com/ga/72160148.js',
        defer: 'defer'
      }
    ]
  ],
  themeConfig: {
    logo: '/logo.png',
    nav: [
      {
        text: 'Docs',
        ariaLabel: 'Documentation Menu',
        items: [
          { text: 'Guide', link: '/guide/introduction' },
          { text: 'Style Guide', link: '/style-guide/' }
        ]
      },
      { text: 'API Reference', link: '/api/application-config' },
      {
        text: 'Community',
        ariaLabel: 'Community Menu',
        items: [
          { text: 'Team', link: '/community/team/' },
          { text: 'Partners', link: '/community/partners/' },
          { text: 'Join', link: '/community/join/' },
          { text: 'Themes', link: '/community/themes/' }
        ]
      }
    ],
    repo: 'vuejs/docs-next',
    editLinks: true,
    editLinkText: 'Edit this on GitHub!',
    docsDir: 'src',
    sidebarDepth: 2,
    sidebar: {
      collapsable: false,
      '/guide/': sidebar.guide,
      '/community/': sidebar.guide,
      '/api/': sidebar.api
    },
    smoothScroll: false
  },
  plugins: [
    [
      '@vuepress/pwa',
      {
        serviceWorker: true,
        updatePopup: {
          '/': {
            message: 'New content is available.',
            buttonText: 'Refresh'
          }
        }
      }
    ],
    [
      'vuepress-plugin-container',
      {
        type: 'info',
        before: info =>
          `<div class="custom-block info"><p class="custom-block-title">${info}</p>`,
        after: '</div>'
      }
    ]
  ],
  markdown: {
    lineNumbers: true,
    /** @param {import('markdown-it')} md */
    extendMarkdown: md => {
      md.options.highlight = require('./markdown/highlight')(
        md.options.highlight
      )
    }
  }
}<|MERGE_RESOLUTION|>--- conflicted
+++ resolved
@@ -93,6 +93,7 @@
       collapsable: true,
       children: [
         'migration/introduction',
+        'migration/attribute-coercion',
         'migration/async-components',
         'migration/custom-directives',
         'migration/custom-elements-interop',
@@ -107,13 +108,7 @@
         'migration/keycode-modifiers',
         'migration/render-function-api',
         'migration/slots-unification',
-<<<<<<< HEAD
-        'migration/keycode-modifiers',
-        'migration/attribute-coercion',
-        'migration/custom-elements-interop'
-=======
         'migration/v-model'
->>>>>>> 3700e87c
       ]
     },
     {
