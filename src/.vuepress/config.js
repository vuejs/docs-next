--- conflicted
+++ resolved
@@ -27,6 +27,16 @@
         '/guide/component-slots',
         '/guide/component-provide-inject'
       ]
+    },
+    {
+      title: 'Migration to Vue 3',
+      collapsable: true,
+      children: ['migration']
+    },
+    {
+      title: 'Contribute to the Docs',
+      collapsable: true,
+      children: ['writing-guide']
     }
   ]
 }
@@ -72,52 +82,10 @@
     ],
     sidebarDepth: 2,
     sidebar: {
-<<<<<<< HEAD
-      '/guide/': [
-        {
-          title: 'Essentials',
-          collapsable: true,
-          children: [
-            'installation',
-            'introduction',
-            'instance',
-            'template-syntax',
-            'computed',
-            'class-and-style',
-            'conditional',
-            'list',
-            'events',
-            'forms',
-            'component-basics'
-          ]
-        },
-        {
-          title: 'Components In-Depth',
-          collapsable: true,
-          children: [
-            'component-registration',
-            'component-props',
-            'component-custom-events'
-          ]
-        },
-        {
-          title: 'Migration to Vue 3',
-          collapsable: true,
-          children: ['migration']
-        },
-        {
-          title: 'Contribute to the Docs',
-          collapsable: true,
-          children: ['writing-guide']
-        }
-      ]
-    }
-=======
       '/guide/': sidebar.guide,
       '/community/': sidebar.guide
     },
     smoothScroll: false
->>>>>>> 0ca411f1
   },
   plugins: {
     '@vuepress/pwa': {
