const sidebar = {
  cookbook: [
    {
      title: 'Cookbook',
      collapsable: false,
      children: [
        '/cookbook/',
        '/cookbook/editable-svg-icons',
        '/cookbook/debugging-in-vscode'
      ]
    }
  ],
  guide: [
    {
      title: 'Essentials',
      collapsable: false,
      children: [
        '/guide/installation',
        '/guide/introduction',
        '/guide/instance',
        '/guide/template-syntax',
        '/guide/data-methods',
        '/guide/computed',
        '/guide/class-and-style',
        '/guide/conditional',
        '/guide/list',
        '/guide/events',
        '/guide/forms',
        '/guide/component-basics'
      ]
    },
    {
      title: 'Components In-Depth',
      collapsable: false,
      children: [
        '/guide/component-registration',
        '/guide/component-props',
        '/guide/component-attrs',
        '/guide/component-custom-events',
        '/guide/component-slots',
        '/guide/component-provide-inject',
        '/guide/component-dynamic-async',
        '/guide/component-template-refs',
        '/guide/component-edge-cases'
      ]
    },
    {
      title: 'Transitions & Animation',
      collapsable: false,
      children: [
        '/guide/transitions-overview',
        '/guide/transitions-enterleave',
        '/guide/transitions-list',
        '/guide/transitions-state'
      ]
    },
    {
      title: 'Reusability & Composition',
      collapsable: false,
      children: [
        {
          title: 'Composition API',
          children: [
            '/guide/composition-api-introduction',
            '/guide/composition-api-setup',
            '/guide/composition-api-lifecycle-hooks',
            '/guide/composition-api-provide-inject',
            '/guide/composition-api-template-refs'
          ]
        },
        '/guide/mixins',
        '/guide/custom-directive',
        '/guide/teleport',
        '/guide/render-function',
        '/guide/plugins'
      ]
    },
    {
      title: 'Advanced Guides',
      collapsable: false,
      children: [
        {
          title: 'Reactivity',
          children: [
            '/guide/reactivity',
            '/guide/reactivity-fundamentals',
            '/guide/reactivity-computed-watchers'
          ]
        },
        '/guide/optimizations',
        '/guide/change-detection'
      ]
    },
    {
      title: 'Tooling',
      collapsable: false,
      children: [
        '/guide/single-file-component',
        '/guide/testing',
        '/guide/typescript-support',
        '/guide/mobile',
        '/guide/tooling/deployment'
      ]
    },
    {
      title: 'Scaling Up',
      collapsable: false,
      children: ['/guide/routing', '/guide/state-management', '/guide/ssr']
    },
    {
      title: 'Accessibility',
      collapsable: false,
      children: [
        '/guide/a11y-basics',
        '/guide/a11y-semantics',
        '/guide/a11y-standards',
        '/guide/a11y-resources'
      ]
    }
  ],
  api: [
    '/api/application-config',
    '/api/application-api',
    '/api/global-api',
    {
      title: 'Options',
      path: '/api/options-api',
      collapsable: false,
      children: [
        '/api/options-data',
        '/api/options-dom',
        '/api/options-lifecycle-hooks',
        '/api/options-assets',
        '/api/options-composition',
        '/api/options-misc'
      ]
    },
    '/api/instance-properties',
    '/api/instance-methods',
    '/api/directives',
    '/api/special-attributes',
    '/api/built-in-components.md',
    {
      title: 'Reactivity API',
      path: '/api/reactivity-api',
      collapsable: false,
      children: [
        '/api/basic-reactivity',
        '/api/refs-api',
        '/api/computed-watch-api'
      ]
    },
    '/api/composition-api'
  ],
  examples: [
    {
      title: 'Examples',
      collapsable: false,
      children: [
        '/examples/markdown',
        '/examples/commits',
        '/examples/grid-component',
        '/examples/tree-view',
        '/examples/svg',
        '/examples/modal',
        '/examples/elastic-header',
        '/examples/select2',
        '/examples/todomvc'
      ]
    }
  ],
  migration: [
    '/guide/migration/introduction',
    {
      title: 'Details',
      collapsable: false,
      children: [
        '/guide/migration/array-refs',
        '/guide/migration/async-components',
        '/guide/migration/attribute-coercion',
        '/guide/migration/attrs-includes-class-style',
        '/guide/migration/children',
        '/guide/migration/custom-directives',
        '/guide/migration/custom-elements-interop',
        '/guide/migration/data-option',
        '/guide/migration/emits-option',
        '/guide/migration/events-api',
        '/guide/migration/filters',
        '/guide/migration/fragments',
        '/guide/migration/functional-components',
        '/guide/migration/global-api',
        '/guide/migration/global-api-treeshaking',
        '/guide/migration/inline-template-attribute',
        '/guide/migration/key-attribute',
        '/guide/migration/keycode-modifiers',
        '/guide/migration/listeners-removed',
        '/guide/migration/props-default-this',
        '/guide/migration/render-function-api',
        '/guide/migration/slots-unification',
        '/guide/migration/transition',
        '/guide/migration/transition-group',
        '/guide/migration/v-on-native-modifier-removed',
        '/guide/migration/v-model',
        '/guide/migration/v-if-v-for',
        '/guide/migration/v-bind',
        '/guide/migration/watch'
      ]
    }
  ],
  contributing: [
    {
      title: 'Contribute to the Docs',
      collapsable: false,
      children: [
        '/guide/contributing/writing-guide',
        '/guide/contributing/doc-style-guide',
        '/guide/contributing/translations'

      ]
    }
  ]
}

const sidebar_ko_KR = {
  cookbook: [
    {
      title: '쿡북',
      collapsable: false,
      children: [
        '/ko-KR/cookbook/',
        '/ko-KR/cookbook/editable-svg-icons',
        '/ko-KR/cookbook/debugging-in-vscode'
      ]
    }
  ],
  guide: [
    {
      title: '필수요소',
      collapsable: false,
      children: [
        '/ko-KR/guide/installation',
        '/ko-KR/guide/introduction',
        '/ko-KR/guide/instance',
        '/ko-KR/guide/template-syntax',
        '/ko-KR/guide/data-methods',
        '/ko-KR/guide/computed',
        '/ko-KR/guide/class-and-style',
        '/ko-KR/guide/conditional',
        '/ko-KR/guide/list',
        '/ko-KR/guide/events',
        '/ko-KR/guide/forms',
        '/ko-KR/guide/component-basics'
      ]
    },
    {
      title: '컴포넌트 톺아보기',
      collapsable: false,
      children: [
        '/ko-KR/guide/component-registration',
        '/ko-KR/guide/component-props',
        '/ko-KR/guide/component-attrs',
        '/ko-KR/guide/component-custom-events',
        '/ko-KR/guide/component-slots',
        '/ko-KR/guide/component-provide-inject',
        '/ko-KR/guide/component-dynamic-async',
        '/ko-KR/guide/component-template-refs',
        '/ko-KR/guide/component-edge-cases'
      ]
    },
    {
      title: '트랜지션 & 애니메이션',
      collapsable: false,
      children: [
        '/ko-KR/guide/transitions-overview',
        '/ko-KR/guide/transitions-enterleave',
        '/ko-KR/guide/transitions-list',
        '/ko-KR/guide/transitions-state'
      ]
    },
    {
      title: '재사용성 & 컴포지션',
      collapsable: false,
      children: [
        '/ko-KR/guide/mixins',
        '/ko-KR/guide/custom-directive',
        '/ko-KR/guide/teleport',
        '/ko-KR/guide/render-function',
        '/ko-KR/guide/plugins'
      ]
    },
    {
      title: '고급 가이드',
      collapsable: false,
      children: [
        {
          title: '반응성(Reactivity)',
          children: [
            '/ko-KR/guide/reactivity',
            '/ko-KR/guide/reactivity-fundamentals',
            '/ko-KR/guide/reactivity-computed-watchers'
          ]
        },
        {
          title: '컴포지션 API',
          children: [
            '/ko-KR/guide/composition-api-introduction',
            '/ko-KR/guide/composition-api-setup',
            '/ko-KR/guide/composition-api-lifecycle-hooks',
            '/ko-KR/guide/composition-api-provide-inject',
            '/ko-KR/guide/composition-api-template-refs'
          ]
        },
        '/ko-KR/guide/optimizations',
        '/ko-KR/guide/change-detection'
      ]
    },
    {
      title: '도구',
      collapsable: false,
      children: [
        '/ko-KR/guide/single-file-component',
        '/ko-KR/guide/testing',
        '/ko-KR/guide/typescript-support',
        '/ko-KR/guide/mobile',
        '/ko-KR/guide/tooling/deployment'
      ]
    },
    {
      title: '스케일 업',
      collapsable: false,
      children: ['/ko-KR/guide/routing', '/ko-KR/guide/state-management', '/ko-KR/guide/ssr']
    },
    {
      title: '접근성',
      collapsable: false,
      children: [
        '/ko-KR/guide/a11y-basics',
        '/ko-KR/guide/a11y-semantics',
        '/ko-KR/guide/a11y-standards',
        '/ko-KR/guide/a11y-resources'
      ]
    }
  ],
  api: [
    '/ko-KR/api/application-config',
    '/ko-KR/api/application-api',
    '/ko-KR/api/global-api',
    {
      title: '옵션',
      path: '/ko-KR/api/options-api',
      collapsable: false,
      children: [
        '/ko-KR/api/options-data',
        '/ko-KR/api/options-dom',
        '/ko-KR/api/options-lifecycle-hooks',
        '/ko-KR/api/options-assets',
        '/ko-KR/api/options-composition',
        '/ko-KR/api/options-misc'
      ]
    },
    '/ko-KR/api/instance-properties',
    '/ko-KR/api/instance-methods',
    '/ko-KR/api/directives',
    '/ko-KR/api/special-attributes',
    '/ko-KR/api/built-in-components.md',
    {
      title: 'Reactivity API',
      path: '/ko-KR/api/reactivity-api',
      collapsable: false,
      children: [
        '/ko-KR/api/basic-reactivity',
        '/ko-KR/api/refs-api',
        '/ko-KR/api/computed-watch-api'
      ]
    },
    '/ko-KR/api/composition-api'
  ],
  examples: [
    {
      title: '예제',
      collapsable: false,
      children: [
        '/ko-KR/examples/markdown',
        '/ko-KR/examples/commits',
        '/ko-KR/examples/grid-component',
        '/ko-KR/examples/tree-view',
        '/ko-KR/examples/svg',
        '/ko-KR/examples/modal',
        '/ko-KR/examples/elastic-header',
        '/ko-KR/examples/select2',
        '/ko-KR/examples/todomvc'
      ]
    }
  ],
  migration: [
    '/ko-KR/guide/migration/introduction',
    {
      title: '상세',
      collapsable: false,
      children: [
        '/ko-KR/guide/migration/array-refs',
        '/ko-KR/guide/migration/async-components',
        '/ko-KR/guide/migration/attribute-coercion',
        '/ko-KR/guide/migration/attrs-includes-class-style',
        '/ko-KR/guide/migration/children',
        '/ko-KR/guide/migration/custom-directives',
        '/ko-KR/guide/migration/custom-elements-interop',
        '/ko-KR/guide/migration/data-option',
        '/ko-KR/guide/migration/emits-option',
        '/ko-KR/guide/migration/events-api',
        '/ko-KR/guide/migration/filters',
        '/ko-KR/guide/migration/fragments',
        '/ko-KR/guide/migration/functional-components',
        '/ko-KR/guide/migration/global-api',
        '/ko-KR/guide/migration/global-api-treeshaking',
        '/ko-KR/guide/migration/inline-template-attribute',
        '/ko-KR/guide/migration/key-attribute',
        '/ko-KR/guide/migration/keycode-modifiers',
        '/ko-KR/guide/migration/listeners-removed',
        '/ko-KR/guide/migration/props-default-this',
        '/ko-KR/guide/migration/render-function-api',
        '/ko-KR/guide/migration/slots-unification',
        '/ko-KR/guide/migration/transition',
        '/ko-KR/guide/migration/transition-group',
        '/ko-KR/guide/migration/v-on-native-modifier-removed',
        '/ko-KR/guide/migration/v-model',
        '/ko-KR/guide/migration/v-if-v-for',
        '/ko-KR/guide/migration/v-bind',
        '/ko-KR/guide/migration/watch'
      ]
    }
  ],
  contributing: [
    {
      title: '문서에 기여하기',
      collapsable: false,
      children: [
        '/ko-KR/guide/contributing/writing-guide',
        '/ko-KR/guide/contributing/doc-style-guide',
        '/ko-KR/guide/contributing/translations',
        '/ko-KR/guide/contributing/contributors-ko-KR',

      ]
    }
  ]
}

module.exports = {
  title: 'Vue.js',
  description: 'Vue.js - The Progressive JavaScript Framework',
  head: [
    [
      'link',
      {
        href:
          'https://fonts.googleapis.com/css?family=Inter:300,400,500,600|Open+Sans:400,600;display=swap',
        rel: 'stylesheet'
      }
    ],
    [
      'link',
      {
        href:
          'https://stackpath.bootstrapcdn.com/font-awesome/4.7.0/css/font-awesome.min.css',
        rel: 'stylesheet'
      }
    ],
    [
      'link',
      {
        rel: 'icon',
        href: '/logo.png'
      }
    ],
    ['link', { rel: 'manifest', href: '/manifest.json' }],
    ['meta', { name: 'theme-color', content: '#3eaf7c' }],
    ['meta', { name: 'apple-mobile-web-app-capable', content: 'yes' }],
    [
      'meta',
      { name: 'apple-mobile-web-app-status-bar-style', content: 'black' }
    ],
    [
      'link',
      {
        rel: 'apple-touch-icon',
        href: '/images/icons/apple-icon-152x152.png'
      }
    ],
    [
      'meta',
      {
        name: 'msapplication-TileImage',
        content: '/images/icons/ms-icon-144x144.png'
      }
    ],
    ['meta', { name: 'msapplication-TileColor', content: '#000000' }],
    [
      'script',
      {
        src: 'https://player.vimeo.com/api/player.js'
      }
    ],
    [
      'script',
      {
        src: 'https://extend.vimeocdn.com/ga/72160148.js',
        defer: 'defer'
      }
    ]
  ],
  themeConfig: {
    logo: '/logo.png',
    locales: {
      '/': {
        label: 'English',
        nav: [
          {
            text: 'Docs',
            ariaLabel: 'Documentation Menu',
            items: [
              {
                text: 'Guide',
                link: '/guide/introduction'
              },
              {
                text: 'Style Guide',
                link: '/style-guide/'
              },
              {
                text: 'Cookbook',
                link: '/cookbook/'
              },
              {
                text: 'Examples',
                link: '/examples/markdown'
              },
              {
                text: 'Contribute',
                link: '/guide/contributing/writing-guide'
              },
              {
                text: 'Migration from Vue 2',
                link: '/guide/migration/introduction'
              }
            ]
          },
          {
            text: 'API Reference',
            link: '/api/'
          },
          {
            text: 'Ecosystem',
            items: [
              {
                text: 'Community',
                ariaLabel: 'Community Menu',
                items: [
                  {
                    text: 'Team',
                    link: '/community/team/'
                  },
                  {
                    text: 'Partners',
                    link: '/community/partners'
                  },
                  {
                    text: 'Join',
                    link: '/community/join/'
                  },
                  {
                    text: 'Themes',
                    link: '/community/themes/'
                  }
                ]
              },
              {
                text: 'Official Projects',
                items: [
                  {
                    text: 'Vue Router',
                    link: 'https://next.router.vuejs.org/'
                  },
                  {
                    text: 'Vuex',
                    link: 'https://next.vuex.vuejs.org/'
                  },
                  {
                    text: 'Vue CLI',
                    link: 'https://cli.vuejs.org/'
                  },
                  {
                    text: 'Vue Test Utils',
                    link:
                      'https://vuejs.github.io/vue-test-utils-next-docs/guide/introduction.html'
                  },
                  {
                    text: 'Devtools',
                    link: 'https://github.com/vuejs/vue-devtools'
                  },
                  {
                    text: 'Weekly news',
                    link: 'https://news.vuejs.org/'
                  }
                ]
              }
            ]
          },
          {
            text: 'Support Vue',
            link: '/support-vuejs/',
            items: [
              {
                text: 'One-time Donations',
                link: '/support-vuejs/#one-time-donations'
              },
              {
                text: 'Recurring Pledges',
                link: '/support-vuejs/#recurring-pledges'
              },
              {
                text: 'T-Shirt Shop',
                link: 'https://vue.threadless.com/'
              }
            ]
          }
        ],
        repo: 'vuejs/docs-next',
        editLinks: false,
        editLinkText: 'Edit this on GitHub!',
        lastUpdated: 'Last updated',
        docsDir: 'src',
        sidebarDepth: 2,
        sidebar: {
          collapsable: false,
          '/guide/migration/': sidebar.migration,
          '/guide/contributing/': sidebar.contributing,
          '/guide/': sidebar.guide,
          '/community/': sidebar.guide,
          '/cookbook/': sidebar.cookbook,
          '/api/': sidebar.api,
          '/examples/': sidebar.examples
        },
        smoothScroll: false,
        algolia: {
          indexName: 'vuejs-v3',
          appId: 'BH4D9OD16A',
          apiKey: 'bc6e8acb44ed4179c30d0a45d6140d3f'
        },
        carbonAds: {
          carbon: 'CEBDT27Y',
          custom: 'CKYD62QM',
          placement: 'vuejsorg'
        }
      },
      '/ko-KR/': {
        label: '한국어',
        selectText: '다른 언어로 보기',
        nav: [
          {
            text: '배우기',
            ariaLabel: '문서 메뉴',
            items: [
              {
                text: '가이드',
                link: '/ko-KR/guide/introduction'
              },
              {
                text: '스타일 가이드',
                link: '/ko-KR/style-guide/'
              },
              {
                text: '쿡북',
                link: '/ko-KR/cookbook/'
              },
              {
                text: '예제',
                link: '/ko-KR/examples/markdown'
              },
              {
                text: '기여하기',
                link: '/ko-KR/guide/contributing/writing-guide'
              },
              {
                text: 'Vue 2에서 이전',
                link: '/ko-KR/guide/migration/introduction'
              }
            ]
          },
          {
            text: 'API 문서',
            link: '/ko-KR/api/'
          },
          {
            text: '생태계',
            items: [
              {
                text: '커뮤니티',
                ariaLabel: '커뮤니티 메뉴',
                items: [
                  {
                    text: '팀',
                    link: '/ko-KR/community/team/'
                  },
                  {
                    text: '파트너',
                    link: '/ko-KR/community/partners'
                  },
                  {
                    text: '같이하기',
                    link: '/ko-KR/community/join/'
                  },
                  {
                    text: '테마',
                    link: '/ko-KR/community/themes/'
                  }
                ]
              },
              {
                text: '공식 프로젝트',
                items: [
                  {
                    text: 'Vue Router',
                    link: 'https://next.router.vuejs.org/'
                  },
                  {
                    text: 'Vuex',
                    link: 'https://next.vuex.vuejs.org/'
                  },
                  {
                    text: 'Vue CLI',
                    link: 'https://cli.vuejs.org/'
                  },
                  {
                    text: 'Vue Test Utils',
                    link:
                      'https://vuejs.github.io/vue-test-utils-next-docs/guide/introduction.html'
                  },
                  {
                    text: 'Devtools',
                    link: 'https://github.com/vuejs/vue-devtools'
                  },
                  {
                    text: 'Weekly news',
                    link: 'https://news.vuejs.org/'
                  }
                ]
              }
            ]
          },
          {
            text: 'Vue 후원하기',
            link: '/ko-KR/support-vuejs/',
            items: [
              {
                text: 'One-time Donations',
                link: '/support-vuejs/#one-time-donations'
              },
              {
                text: 'Recurring Pledges',
                link: '/support-vuejs/#recurring-pledges'
              },
              {
                text: 'T-Shirt Shop',
                link: 'https://vue.threadless.com/'
              }
            ]
          }
<<<<<<< HEAD
        ],
        repo: 'narusas/docs-next',
        editLinks: false,
        editLinkText: 'Edit this on GitHub!',
        lastUpdated: 'Last updated',
        docsDir: 'src',
        sidebarDepth: 2,
        sidebar: {
          collapsable: false,
          '/ko-KR/guide/migration/': sidebar_ko_KR.migration,
          '/ko-KR/guide/contributing/': sidebar_ko_KR.contributing,
          '/ko-KR/guide/': sidebar_ko_KR.guide,
          '/ko-KR/community/': sidebar_ko_KR.guide,
          '/ko-KR/cookbook/': sidebar_ko_KR.cookbook,
          '/ko-KR/api/': sidebar_ko_KR.api,
          '/ko-KR/examples/': sidebar_ko_KR.examples
        },
        smoothScroll: false,
        algolia: {
          indexName: 'vuejs-v3',
          appId: 'BH4D9OD16A',
          apiKey: 'bc6e8acb44ed4179c30d0a45d6140d3f'
        },
        carbonAds: {
          carbon: 'CEBDT27Y',
          custom: 'CKYD62QM',
          placement: 'vuejsorg'
        }
      },

=======
        ]
      },
      {
        text: 'Translations',
        link: '#',
        items: [
          {
            text: '中文',
            link: 'https://v3.cn.vuejs.org/'
          }
        ]
      }
    ],
    repo: 'vuejs/docs-next',
    editLinks: false,
    editLinkText: 'Edit this on GitHub!',
    lastUpdated: 'Last updated',
    docsDir: 'src',
    sidebarDepth: 2,
    sidebar: {
      collapsable: false,
      '/guide/migration/': sidebar.migration,
      '/guide/contributing/': sidebar.contributing,
      '/guide/': sidebar.guide,
      '/community/': sidebar.guide,
      '/cookbook/': sidebar.cookbook,
      '/api/': sidebar.api,
      '/examples/': sidebar.examples
    },
    smoothScroll: false,
    algolia: {
      indexName: 'vuejs-v3',
      appId: 'BH4D9OD16A',
      apiKey: 'bc6e8acb44ed4179c30d0a45d6140d3f'
>>>>>>> 4a333dd2
    },


  },
  plugins: [
    [
      '@vuepress/pwa',
      {
        serviceWorker: true,
        updatePopup: {
          '/': {
            message: 'New content is available.',
            buttonText: 'Refresh'
          }
        }
      }
    ],
    [
      'vuepress-plugin-container',
      {
        type: 'info',
        before: info =>
          `<div class="custom-block info"><p class="custom-block-title">${info}</p>`,
        after: '</div>'
      }
    ]
  ],
  markdown: {
    lineNumbers: true,
    /** @param {import('markdown-it')} md */
    extendMarkdown: md => {
      md.options.highlight = require('./markdown/highlight')(
        md.options.highlight
      )
    }
  },
  locales: {
    // The key is the path for the locale to be nested under.
    // As a special case, the default locale can use '/' as its path.
    '/': {
      lang: 'en-US', // this will be set as the lang attribute on <html>
      title: 'Vue.js',
      description: 'Vue-powered Static Site Generator'
    },
    '/ko-KR/': {
      lang: 'ko-KR',
      title: 'Vue.js',
      description: '프로그레시브 JavaScript 프레임워크'
    }
  }
}<|MERGE_RESOLUTION|>--- conflicted
+++ resolved
@@ -58,6 +58,25 @@
       title: 'Reusability & Composition',
       collapsable: false,
       children: [
+        '/guide/mixins',
+        '/guide/custom-directive',
+        '/guide/teleport',
+        '/guide/render-function',
+        '/guide/plugins'
+      ]
+    },
+    {
+      title: 'Advanced Guides',
+      collapsable: false,
+      children: [
+        {
+          title: 'Reactivity',
+          children: [
+            '/guide/reactivity',
+            '/guide/reactivity-fundamentals',
+            '/guide/reactivity-computed-watchers'
+          ]
+        },
         {
           title: 'Composition API',
           children: [
@@ -66,25 +85,6 @@
             '/guide/composition-api-lifecycle-hooks',
             '/guide/composition-api-provide-inject',
             '/guide/composition-api-template-refs'
-          ]
-        },
-        '/guide/mixins',
-        '/guide/custom-directive',
-        '/guide/teleport',
-        '/guide/render-function',
-        '/guide/plugins'
-      ]
-    },
-    {
-      title: 'Advanced Guides',
-      collapsable: false,
-      children: [
-        {
-          title: 'Reactivity',
-          children: [
-            '/guide/reactivity',
-            '/guide/reactivity-fundamentals',
-            '/guide/reactivity-computed-watchers'
           ]
         },
         '/guide/optimizations',
@@ -622,8 +622,23 @@
                 link: 'https://vue.threadless.com/'
               }
             ]
+          },
+          {
+            text: 'Translations',
+            link: '#',
+            items: [
+              {
+                text: '中文',
+                link: 'https://v3.cn.vuejs.org/'
+              },
+              {
+                text: '한국어',
+                link: 'https://v3.vuejs.org/ko-KR/'
+              }
+            ]
           }
         ],
+        
         repo: 'vuejs/docs-next',
         editLinks: false,
         editLinkText: 'Edit this on GitHub!',
@@ -764,8 +779,21 @@
                 link: 'https://vue.threadless.com/'
               }
             ]
+          },
+          {
+            text: 'Translations',
+            link: '#',
+            items: [
+              {
+                text: '中文',
+                link: 'https://v3.cn.vuejs.org/'
+              },
+              {
+                text: '한국어',
+                link: 'https://v3.vuejs.org/ko-KR/'
+              }
+            ]
           }
-<<<<<<< HEAD
         ],
         repo: 'narusas/docs-next',
         editLinks: false,
@@ -796,42 +824,6 @@
         }
       },
 
-=======
-        ]
-      },
-      {
-        text: 'Translations',
-        link: '#',
-        items: [
-          {
-            text: '中文',
-            link: 'https://v3.cn.vuejs.org/'
-          }
-        ]
-      }
-    ],
-    repo: 'vuejs/docs-next',
-    editLinks: false,
-    editLinkText: 'Edit this on GitHub!',
-    lastUpdated: 'Last updated',
-    docsDir: 'src',
-    sidebarDepth: 2,
-    sidebar: {
-      collapsable: false,
-      '/guide/migration/': sidebar.migration,
-      '/guide/contributing/': sidebar.contributing,
-      '/guide/': sidebar.guide,
-      '/community/': sidebar.guide,
-      '/cookbook/': sidebar.cookbook,
-      '/api/': sidebar.api,
-      '/examples/': sidebar.examples
-    },
-    smoothScroll: false,
-    algolia: {
-      indexName: 'vuejs-v3',
-      appId: 'BH4D9OD16A',
-      apiKey: 'bc6e8acb44ed4179c30d0a45d6140d3f'
->>>>>>> 4a333dd2
     },
 
 
