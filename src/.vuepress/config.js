const sidebar = {
  guide: [
    {
      title: 'Essentials',
      collapsable: false,
      children: [
        '/guide/installation',
        '/guide/introduction',
        '/guide/instance',
        '/guide/template-syntax',
        '/guide/computed',
        '/guide/class-and-style',
        '/guide/conditional',
        '/guide/list',
        '/guide/events',
        '/guide/forms',
        '/guide/component-basics',
        '/guide/accessibility'
      ]
    },
    {
      title: 'Components In-Depth',
      collapsable: false,
      children: [
        '/guide/component-registration',
        '/guide/component-props',
        '/guide/component-custom-events',
        '/guide/component-slots',
        '/guide/component-provide-inject'
      ]
    },
    {
      title: 'Internals',
      collapsable: false,
      children: [
        '/guide/reactivity',
        '/guide/component-dynamic-async',
        '/guide/optimizations',
        '/guide/change-detection'
      ]
    },
    {
      title: 'Reusability & Composition',
      collapsable: false,
      children: [
        '/guide/mixins',
        '/guide/custom-directive',
        '/guide/render-function',
        '/guide/plugins'
      ]
    },
    {
      title: 'Scaling Up',
      collapsable: false,
      children: [
        '/guide/routing',
<<<<<<< HEAD
        '/guide/ssr'
=======
        '/guide/state-management'
>>>>>>> 6cb000c1
      ]
    },
    {
      title: 'Migration to Vue 3',
      collapsable: true,
      children: ['migration']
    },
    {
      title: 'Contribute to the Docs',
      collapsable: true,
      children: ['writing-guide']
    }
  ],
  api: [
    '/api/application-config',
    '/api/application-api',
    {
      title: 'Options',
      collapsable: false,
      children: [
        '/api/options-data',
        '/api/options-dom',
        '/api/options-lifecycle-hooks',
        '/api/options-assets',
        '/api/options-composition',
        '/api/options-misc'
      ]
    },
    '/api/instance-properties.md',
    '/api/instance-methods.md'
  ]
}

module.exports = {
  title: 'Vue.js',
  description: 'Vue.js - The Progressive JavaScript Framework',
  head: [
    [
      'link',
      {
        href: 'https://use.fontawesome.com/releases/v5.13.0/css/all.css',
        rel: 'stylesheet'
      }
    ],
    ['link', { rel: 'icon', href: '/logo.png' }],
    [
      'script',
      {
        src: 'https://player.vimeo.com/api/player.js'
      }
    ],
    [
      'script',
      {
        src: 'https://extend.vimeocdn.com/ga/72160148.js',
        defer: 'defer'
      }
    ]
  ],
  themeConfig: {
    nav: [
      {
        text: 'Docs',
        ariaLabel: 'Documentation Menu',
        items: [
          { text: 'Guide', link: '/guide/introduction' },
          { text: 'Style Guide', link: '/style-guide/' },
          { text: 'Tooling', link: '/tooling/' }
        ]
      },
      { text: 'API Reference', link: '/api/application-config' },
      {
        text: 'Examples',
        ariaLabel: 'Examples Menu',
        items: [
          { text: 'Examples', link: '/examples/' },
          { text: 'Cookbook', link: '/cookbook/' }
        ]
      },
      {
        text: 'Community',
        ariaLabel: 'Community Menu',
        items: [
          { text: 'Team', link: '/community/team/' },
          { text: 'Partners', link: '/community/partners/' },
          { text: 'Join', link: '/community/join/' },
          { text: 'Themes', link: '/community/themes/' }
        ]
      }
    ],
    sidebarDepth: 2,
    sidebar: {
      collapsable: false,
      '/guide/': sidebar.guide,
      '/community/': sidebar.guide,
      '/api/': sidebar.api
    },
    smoothScroll: false
  },
  plugins: {
    '@vuepress/pwa': {
      serviceWorker: true,
      updatePopup: {
        '/': {
          message: 'New content is available.',
          buttonText: 'Refresh'
        }
      }
    }
  },
  markdown: {
    /** @param {import('markdown-it')} md */
    extendMarkdown: md => {
      md.options.highlight = require('./markdown/highlight')(
        md.options.highlight
      )
    }
  }
}<|MERGE_RESOLUTION|>--- conflicted
+++ resolved
@@ -54,11 +54,8 @@
       collapsable: false,
       children: [
         '/guide/routing',
-<<<<<<< HEAD
+        '/guide/state-management',
         '/guide/ssr'
-=======
-        '/guide/state-management'
->>>>>>> 6cb000c1
       ]
     },
     {
