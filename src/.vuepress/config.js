const sidebar = {
  cookbook: [
    {
      title: 'Buku Petunjuk',
      collapsable: false,
      children: [
        '/cookbook/',
        '/cookbook/editable-svg-icons',
        '/cookbook/debugging-in-vscode'
      ]
    }
  ],
  guide: [
    {
      title: 'Esensial',
      collapsable: false,
      children: [
        '/guide/installation',
        '/guide/introduction',
        '/guide/instance',
        '/guide/template-syntax',
        '/guide/data-methods',
        '/guide/computed',
        '/guide/class-and-style',
        '/guide/conditional',
        '/guide/list',
        '/guide/events',
        '/guide/forms',
        '/guide/component-basics'
      ]
    },
    {
      title: 'Komponen secara Mendalam',
      collapsable: false,
      children: [
        '/guide/component-registration',
        '/guide/component-props',
        '/guide/component-attrs',
        '/guide/component-custom-events',
        '/guide/component-slots',
        '/guide/component-provide-inject',
        '/guide/component-dynamic-async',
        '/guide/component-template-refs',
        '/guide/component-edge-cases'
      ]
    },
    {
      title: 'Animasi & Translasi',
      collapsable: false,
      children: [
        '/guide/transitions-overview',
        '/guide/transitions-enterleave',
        '/guide/transitions-list',
        '/guide/transitions-state'
      ]
    },
    {
      title: 'Kebergunaan & Komposisi',
      collapsable: false,
      children: [
        {
          title: 'Composition API',
          children: [
            '/guide/composition-api-introduction',
            '/guide/composition-api-setup',
            '/guide/composition-api-lifecycle-hooks',
            '/guide/composition-api-provide-inject',
            '/guide/composition-api-template-refs'
          ]
        },
        '/guide/mixins',
        '/guide/custom-directive',
        '/guide/teleport',
        '/guide/render-function',
        '/guide/plugins'
      ]
    },
    {
      title: 'Petunjuk lebih Lanjut',
      collapsable: false,
      children: [
        {
          title: 'Reaktivitas',
          children: [
            '/guide/reactivity',
            '/guide/reactivity-fundamentals',
            '/guide/reactivity-computed-watchers'
          ]
        },
        '/guide/optimizations',
        '/guide/change-detection'
      ]
    },
    {
      title: 'Peralatan',
      collapsable: false,
      children: [
        '/guide/single-file-component',
        '/guide/testing',
        '/guide/typescript-support',
        '/guide/mobile',
        '/guide/tooling/deployment'
      ]
    },
    {
      title: 'Peningkatan',
      collapsable: false,
      children: ['/guide/routing', '/guide/state-management', '/guide/ssr']
    },
    {
      title: 'Aksesibilitas',
      collapsable: false,
      children: [
        '/guide/a11y-basics',
        '/guide/a11y-semantics',
        '/guide/a11y-standards',
        '/guide/a11y-resources'
      ]
    }
  ],
  api: [
    '/api/application-config',
    '/api/application-api',
    '/api/global-api',
    {
      title: 'Options',
      path: '/api/options-api',
      collapsable: false,
      children: [
        '/api/options-data',
        '/api/options-dom',
        '/api/options-lifecycle-hooks',
        '/api/options-assets',
        '/api/options-composition',
        '/api/options-misc'
      ]
    },
    '/api/instance-properties',
    '/api/instance-methods',
    '/api/directives',
    '/api/special-attributes',
    '/api/built-in-components.md',
    {
      title: 'Reactivity API',
      path: '/api/reactivity-api',
      collapsable: false,
      children: [
        '/api/basic-reactivity',
        '/api/refs-api',
        '/api/computed-watch-api'
      ]
    },
    '/api/composition-api'
  ],
  examples: [
    {
      title: 'Contoh',
      collapsable: false,
      children: [
        '/examples/markdown',
        '/examples/commits',
        '/examples/grid-component',
        '/examples/tree-view',
        '/examples/svg',
        '/examples/modal',
        '/examples/elastic-header',
        '/examples/select2',
        '/examples/todomvc'
      ]
    }
  ],
  migration: [
    '/guide/migration/introduction',
    {
      title: 'Detail',
      collapsable: false,
      children: [
        '/guide/migration/array-refs',
        '/guide/migration/async-components',
        '/guide/migration/attribute-coercion',
        '/guide/migration/attrs-includes-class-style',
        '/guide/migration/children',
        '/guide/migration/custom-directives',
        '/guide/migration/custom-elements-interop',
        '/guide/migration/data-option',
        '/guide/migration/emits-option',
        '/guide/migration/events-api',
        '/guide/migration/filters',
        '/guide/migration/fragments',
        '/guide/migration/functional-components',
        '/guide/migration/global-api',
        '/guide/migration/global-api-treeshaking',
        '/guide/migration/inline-template-attribute',
        '/guide/migration/key-attribute',
        '/guide/migration/keycode-modifiers',
        '/guide/migration/listeners-removed',
        '/guide/migration/mount-changes',
        '/guide/migration/props-data',
        '/guide/migration/props-default-this',
        '/guide/migration/render-function-api',
        '/guide/migration/slots-unification',
        '/guide/migration/suspense',
        '/guide/migration/transition',
        '/guide/migration/transition-group',
        '/guide/migration/v-on-native-modifier-removed',
        '/guide/migration/v-model',
        '/guide/migration/v-if-v-for',
        '/guide/migration/v-bind',
        '/guide/migration/vnode-lifecycle-events',
        '/guide/migration/watch'
      ]
    }
  ],
  ssr: [
<<<<<<< HEAD
    ['/guide/ssr/introduction', 'Introduction'],
    '/guide/ssr/getting-started',
    '/guide/ssr/universal',
    '/guide/ssr/structure',
    '/guide/ssr/build-config',
    '/guide/ssr/server',
    '/guide/ssr/routing',
    '/guide/ssr/hydration'
=======
    ['/guide/ssr/introduction', 'Pengenalan'],
    '/guide/ssr/getting-started'
>>>>>>> e718c5d5
  ],
  contributing: [
    {
      title: 'Berkontribusi untuk Dokumentasi',
      collapsable: false,
      children: [
        '/guide/contributing/writing-guide',
        '/guide/contributing/doc-style-guide',
        '/guide/contributing/translations'
      ]
    }
  ]
}

module.exports = {
  title: 'Vue.js',
  description: 'Vue.js - Kerangka Kerja JavaScript nan Progresif',
  head: [
    [
      'link',
      {
        href:
          'https://fonts.googleapis.com/css?family=Inter:300,400,500,600|Open+Sans:400,600;display=swap',
        rel: 'stylesheet'
      }
    ],
    [
      'link',
      {
        href:
          'https://stackpath.bootstrapcdn.com/font-awesome/4.7.0/css/font-awesome.min.css',
        rel: 'stylesheet'
      }
    ],
    [
      'link',
      {
        rel: 'icon',
        href: '/logo.png'
      }
    ],
    ['link', { rel: 'manifest', href: '/manifest.json' }],
    ['meta', { name: 'theme-color', content: '#3eaf7c' }],
    ['meta', { name: 'apple-mobile-web-app-capable', content: 'yes' }],
    [
      'meta',
      { name: 'apple-mobile-web-app-status-bar-style', content: 'black' }
    ],
    [
      'link',
      {
        rel: 'apple-touch-icon',
        href: '/images/icons/apple-icon-152x152.png'
      }
    ],
    [
      'meta',
      {
        name: 'msapplication-TileImage',
        content: '/images/icons/ms-icon-144x144.png'
      }
    ],
    ['meta', { name: 'msapplication-TileColor', content: '#000000' }],
    [
      'script',
      {
        src: 'https://player.vimeo.com/api/player.js'
      }
    ],
    [
      'script',
      {
        src: 'https://extend.vimeocdn.com/ga/72160148.js',
        defer: 'defer'
      }
    ]
  ],
  themeConfig: {
    logo: '/logo.png',
    nav: [
      {
        text: 'Dokumentasi',
        ariaLabel: 'Documentation Menu',
        items: [
          {
            text: 'Petunjuk',
            link: '/guide/introduction'
          },
          {
            text: 'Petunjuk Gaya',
            link: '/style-guide/'
          },
          {
            text: 'Buku Petunjuk',
            link: '/cookbook/'
          },
          {
            text: 'Contoh',
            link: '/examples/markdown'
          },
          {
            text: 'Berkontribusi',
            link: '/guide/contributing/writing-guide'
          },
          {
            text: 'Migrasi dari Vue 2',
            link: '/guide/migration/introduction'
          }
        ]
      },
      {
        text: 'Referensi API',
        link: '/api/'
      },
      {
        text: 'Ekosistem',
        items: [
          {
            text: 'Komunitas',
            ariaLabel: 'Community Menu',
            items: [
              {
                text: 'Tim',
                link: '/community/team/'
              },
              {
                text: 'Kemitraan',
                link: '/community/partners'
              },
              {
                text: 'Gabung',
                link: '/community/join/'
              },
              {
                text: 'Tema',
                link: '/community/themes/'
              }
            ]
          },
          {
            text: 'Proyek Resmi',
            items: [
              {
                text: 'Vue Router',
                link: 'https://next.router.vuejs.org/'
              },
              {
                text: 'Vuex',
                link: 'https://next.vuex.vuejs.org/'
              },
              {
                text: 'Vue CLI',
                link: 'https://cli.vuejs.org/'
              },
              {
                text: 'Vue Test Utils',
                link:
                  'https://next.vue-test-utils.vuejs.org/guide/'
              },
              {
                text: 'Devtools',
                link: 'https://github.com/vuejs/vue-devtools'
              },
              {
                text: 'Berita Mingguan',
                link: 'https://news.vuejs.org/'
              },
              {
                text: 'Blog',
                link: 'https://blog.vuejs.org/'
              }
            ]
          }
        ]
      },
      {
        text: 'Dukung Vue',
        link: '/support-vuejs/',
        items: [
          {
            text: 'Donasi Sekali',
            link: '/support-vuejs/#one-time-donations'
          },
          {
            text: 'Donasi Berulang',
            link: '/support-vuejs/#recurring-pledges'
          },
          {
            text: 'Toko Kaos',
            link: 'https://vue.threadless.com/'
          }
        ]
      },
      {
        text: 'Terjemahan',
        link: '#',
        items: [
          // Translation maintainers: Please include the link below to the English documentation
          // {
          //   text: 'English',
          //   link: 'https://v3.vuejs.org/'
          // },
          {
            text: '中文',
            link: 'https://v3.cn.vuejs.org/'
          },
          {
            text: 'Bahasa Inggris',
            link: 'https://v3.vuejs.org/'
          },
          {
            text: '한국어',
            link: 'https://v3.ko.vuejs.org/'
          },
          {
            text: 'More Translations',
            link: '/guide/contributing/translations#community-translations'
          }
        ]
      }
    ],
    repo: 'vuejs/docs-next',
    editLinks: false,
    editLinkText: 'Sunting di GitHub!',
    lastUpdated: 'Pembaruan terakhir',
    docsDir: 'src',
    sidebarDepth: 2,
    sidebar: {
      collapsable: false,
      '/guide/migration/': sidebar.migration,
      '/guide/contributing/': sidebar.contributing,
      '/guide/ssr/': sidebar.ssr,
      '/guide/': sidebar.guide,
      '/community/': sidebar.guide,
      '/cookbook/': sidebar.cookbook,
      '/api/': sidebar.api,
      '/examples/': sidebar.examples
    },
    smoothScroll: false,
    algolia: {
      indexName: 'vuejs-v3',
      appId: 'BH4D9OD16A',
      apiKey: 'bc6e8acb44ed4179c30d0a45d6140d3f'
    },
    carbonAds: {
      carbon: 'CEBDT27Y',
      custom: 'CKYD62QM',
      placement: 'vuejsorg'
    }
  },
  plugins: [
    [
      '@vuepress/last-updated',
      {
        transformer(timestamp) {
          const date = new Date(timestamp)

          const digits = [
            date.getUTCFullYear(), date.getUTCMonth() + 1, date.getUTCDate(),
            date.getUTCHours(), date.getUTCMinutes(), date.getUTCSeconds()
          ].map(num => String(num).padStart(2, '0'))

          return '{0}-{1}-{2}, {3}:{4}:{5} UTC'.replace(/{(\d)}/g, (_, num) => digits[num])
        }
      }
    ],
    [
      '@vuepress/pwa',
      {
        serviceWorker: true,
        updatePopup: {
          '/': {
            message: 'New content is available.',
            buttonText: 'Refresh'
          }
        }
      }
    ],
    [
      'vuepress-plugin-container',
      {
        type: 'info',
        before: info =>
          `<div class="custom-block info"><p class="custom-block-title">${info}</p>`,
        after: '</div>'
      }
    ]
  ],
  markdown: {
    lineNumbers: true,
    /** @param {import('markdown-it')} md */
    extendMarkdown: md => {
      md.options.highlight = require('./markdown/highlight')(
        md.options.highlight
      )
    }
  }
}<|MERGE_RESOLUTION|>--- conflicted
+++ resolved
@@ -212,7 +212,6 @@
     }
   ],
   ssr: [
-<<<<<<< HEAD
     ['/guide/ssr/introduction', 'Introduction'],
     '/guide/ssr/getting-started',
     '/guide/ssr/universal',
@@ -221,10 +220,6 @@
     '/guide/ssr/server',
     '/guide/ssr/routing',
     '/guide/ssr/hydration'
-=======
-    ['/guide/ssr/introduction', 'Pengenalan'],
-    '/guide/ssr/getting-started'
->>>>>>> e718c5d5
   ],
   contributing: [
     {
