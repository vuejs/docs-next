--- conflicted
+++ resolved
@@ -27,11 +27,8 @@
         '/guide/component-slots',
         '/guide/component-provide-inject',
         '/guide/component-dynamic-async',
-<<<<<<< HEAD
-        '/guide/component-template-refs'
-=======
+        '/guide/component-template-refs',
         '/guide/component-edge-cases'
->>>>>>> 903c88cf
       ]
     },
     {
