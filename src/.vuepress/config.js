const sidebar = {
  guide: [
    {
      title: 'Essentials',
      collapsable: false,
      children: [
        '/guide/installation',
        '/guide/introduction',
        '/guide/instance',
        '/guide/template-syntax',
        '/guide/computed',
        '/guide/class-and-style',
        '/guide/conditional',
        '/guide/list',
        '/guide/events',
        '/guide/forms',
        '/guide/component-basics'
      ]
    },
    {
      title: 'Components In-Depth',
      collapsable: false,
      children: [
        '/guide/component-registration',
        '/guide/component-props',
        '/guide/component-custom-events',
        '/guide/component-slots',
        '/guide/component-provide-inject',
        '/guide/component-dynamic-async',
        '/guide/component-template-refs',
        '/guide/component-edge-cases'
      ]
    },
    {
      title: 'Reusability & Composition',
      collapsable: false,
      children: [
        '/guide/mixins',
        '/guide/custom-directive',
        '/guide/teleport',
        '/guide/render-function',
        '/guide/plugins'
      ]
    },
    {
      title: 'Advanced Guides',
      collapsable: false,
      children: [
        {
          title: 'Reactivity',
          children: [
            '/guide/reactivity',
            '/guide/reactivity-fundamentals',
            '/guide/reactivity-computed-watchers'
          ]
        },
        {
          title: 'Composition API',
          children: [
            '/guide/composition-api-introduction',
            '/guide/composition-api-setup',
            '/guide/composition-api-lifecycle-hooks',
            '/guide/composition-api-provide-inject',
            '/guide/composition-api-template-refs'
          ]
        },
        '/guide/optimizations',
        '/guide/change-detection'
      ]
    },
    {
      title: 'Tooling',
      collapsable: false,
      children: ['/guide/single-file-component', '/guide/testing']
    },
    {
      title: 'Scaling Up',
      collapsable: false,
      children: [
        '/guide/routing',
        '/guide/state-management',
        '/guide/ssr',
        '/guide/accessibility'
      ]
    },
    {
      title: 'Migration to Vue 3',
      collapsable: true,
      children: [
        'migration/introduction',
        'migration/global-api',
        'migration/treeshaking',
        'migration/v-model',
        'migration/functional-components',
        'migration/async-components',
        'migration/custom-directives',
<<<<<<< HEAD
        'migration/data-option'
=======
        'migration/filters',
        'migration/fragments',
        'migration/render-function-api',
        'migration/slots-unification',
        'migration/keycode-modifiers'
>>>>>>> 7faa42f2
      ]
    },
    {
      title: 'Contribute to the Docs',
      collapsable: true,
      children: ['writing-guide', 'doc-style-guide']
    }
  ],
  api: [
    '/api/application-config',
    '/api/application-api',
    '/api/global-api',
    {
      title: 'Options',
      collapsable: false,
      children: [
        '/api/options-data',
        '/api/options-dom',
        '/api/options-lifecycle-hooks',
        '/api/options-assets',
        '/api/options-composition',
        '/api/options-misc'
      ]
    },
    '/api/instance-properties',
    '/api/instance-methods',
    '/api/directives',
    '/api/special-attributes',
    '/api/built-in-components.md',
    {
      title: 'Reactivity API',
      collapsable: false,
      children: [
        '/api/basic-reactivity',
        '/api/refs-api',
        '/api/computed-watch-api'
      ]
    },
    '/api/composition-api'
  ]
}

module.exports = {
  title: 'Vue.js',
  description: 'Vue.js - The Progressive JavaScript Framework',
  head: [
    [
      'link',
      {
        href:
          'https://fonts.googleapis.com/css?family=Source+Sans+Pro:300,400,600|Roboto Mono&amp;display=swap',
        rel: 'stylesheet'
      }
    ],
    [
      'link',
      {
        href:
          'https://stackpath.bootstrapcdn.com/font-awesome/4.7.0/css/font-awesome.min.css',
        rel: 'stylesheet'
      }
    ],
    ['link', { rel: 'icon', href: '/logo.png' }],
    [
      'script',
      {
        src: 'https://player.vimeo.com/api/player.js'
      }
    ],
    [
      'script',
      {
        src: 'https://extend.vimeocdn.com/ga/72160148.js',
        defer: 'defer'
      }
    ]
  ],
  themeConfig: {
    logo: '/logo.png',
    nav: [
      {
        text: 'Docs',
        ariaLabel: 'Documentation Menu',
        items: [
          { text: 'Guide', link: '/guide/introduction' },
          { text: 'Style Guide', link: '/style-guide/' }
        ]
      },
      { text: 'API Reference', link: '/api/application-config' },
      {
        text: 'Examples',
        ariaLabel: 'Examples Menu',
        items: [
          { text: 'Examples', link: '/examples/' },
          { text: 'Cookbook', link: '/cookbook/' }
        ]
      },
      {
        text: 'Community',
        ariaLabel: 'Community Menu',
        items: [
          { text: 'Team', link: '/community/team/' },
          { text: 'Partners', link: '/community/partners/' },
          { text: 'Join', link: '/community/join/' },
          { text: 'Themes', link: '/community/themes/' }
        ]
      }
    ],
    repo: 'vuejs/docs-next',
    editLinks: true,
    editLinkText: 'Edit this on GitHub!',
    docsDir: 'src',
    sidebarDepth: 2,
    sidebar: {
      collapsable: false,
      '/guide/': sidebar.guide,
      '/community/': sidebar.guide,
      '/api/': sidebar.api
    },
    smoothScroll: false
  },
  plugins: [
    [
      '@vuepress/pwa',
      {
        serviceWorker: true,
        updatePopup: {
          '/': {
            message: 'New content is available.',
            buttonText: 'Refresh'
          }
        }
      }
    ],
    [
      'vuepress-plugin-container',
      {
        type: 'info',
        before: info =>
          `<div class="custom-block info"><p class="custom-block-title">${info}</p>`,
        after: '</div>'
      }
    ]
  ],
  markdown: {
    lineNumbers: true,
    /** @param {import('markdown-it')} md */
    extendMarkdown: md => {
      md.options.highlight = require('./markdown/highlight')(
        md.options.highlight
      )
    }
  }
}<|MERGE_RESOLUTION|>--- conflicted
+++ resolved
@@ -94,15 +94,12 @@
         'migration/functional-components',
         'migration/async-components',
         'migration/custom-directives',
-<<<<<<< HEAD
-        'migration/data-option'
-=======
+        'migration/data-option',
         'migration/filters',
         'migration/fragments',
         'migration/render-function-api',
         'migration/slots-unification',
         'migration/keycode-modifiers'
->>>>>>> 7faa42f2
       ]
     },
     {
