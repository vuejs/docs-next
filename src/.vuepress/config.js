const sidebar = {
  cookbook: [
    {
      title: 'Cookbook',
      collapsable: false,
      children: ['/cookbook/', '/cookbook/editable-svg-icons']
    }
  ],
  guide: [
    {
      title: 'Essentials',
      collapsable: false,
      children: [
        '/guide/installation',
        '/guide/introduction',
        '/guide/instance',
        '/guide/template-syntax',
        '/guide/computed',
        '/guide/class-and-style',
        '/guide/conditional',
        '/guide/list',
        '/guide/events',
        '/guide/forms',
        '/guide/component-basics'
      ]
    },
    {
      title: 'Components In-Depth',
      collapsable: false,
      children: [
        '/guide/component-registration',
        '/guide/component-props',
        '/guide/component-attrs',
        '/guide/component-custom-events',
        '/guide/component-slots',
        '/guide/component-provide-inject',
        '/guide/component-dynamic-async',
        '/guide/component-template-refs',
        '/guide/component-edge-cases'
      ]
    },
    {
      title: 'Transitions & Animation',
      collapsable: false,
      children: [
        '/guide/transitions-overview',
        '/guide/transitions-enterleave',
        '/guide/transitions-list',
        '/guide/transitions-state'
      ]
    },
    {
      title: 'Reusability & Composition',
      collapsable: false,
      children: [
        '/guide/mixins',
        '/guide/custom-directive',
        '/guide/teleport',
        '/guide/render-function',
        '/guide/plugins'
      ]
    },
    {
      title: 'Advanced Guides',
      collapsable: false,
      children: [
        {
          title: 'Reactivity',
          children: [
            '/guide/reactivity',
            '/guide/reactivity-fundamentals',
            '/guide/reactivity-computed-watchers'
          ]
        },
        {
          title: 'Composition API',
          children: [
            '/guide/composition-api-introduction',
            '/guide/composition-api-setup',
            '/guide/composition-api-lifecycle-hooks',
            '/guide/composition-api-provide-inject',
            '/guide/composition-api-template-refs'
          ]
        },
        '/guide/optimizations',
        '/guide/change-detection'
      ]
    },
    {
      title: 'Tooling',
      collapsable: false,
      children: [
        '/guide/single-file-component',
        '/guide/testing',
        '/guide/typescript-support',
        '/guide/mobile'
      ]
    },
    {
      title: 'Scaling Up',
      collapsable: false,
      children: ['/guide/routing', '/guide/state-management', '/guide/ssr']
    },
    {
      title: 'Accessibility',
      collapsable: false,
      children: [
        '/guide/a11y-basics',
        '/guide/a11y-semantics',
        '/guide/a11y-standards',
        '/guide/a11y-resources'
      ]
    },
    {
      title: 'Migration Guide',
      collapsable: true,
      children: [
        '/guide/migration/introduction',
        '/guide/migration/array-refs',
        '/guide/migration/async-components',
        '/guide/migration/attribute-coercion',
        '/guide/migration/custom-directives',
        '/guide/migration/custom-elements-interop',
        '/guide/migration/data-option',
        '/guide/migration/events-api',
        '/guide/migration/filters',
        '/guide/migration/fragments',
        '/guide/migration/functional-components',
        '/guide/migration/global-api',
        '/guide/migration/global-api-treeshaking',
        '/guide/migration/inline-template-attribute',
        '/guide/migration/key-attribute',
        '/guide/migration/keycode-modifiers',
        '/guide/migration/props-default-this',
        '/guide/migration/render-function-api',
        '/guide/migration/slots-unification',
        '/guide/migration/transition',
        '/guide/migration/v-model',
        '/guide/migration/v-if-v-for',
        '/guide/migration/v-bind'
      ]
    },
    {
      title: 'Contribute to the Docs',
      collapsable: true,
      children: [
        '/guide/contributing/writing-guide',
        '/guide/contributing/doc-style-guide',
        '/guide/contributing/translations'
      ]
    }
  ],
  api: [
    '/api/application-config',
    '/api/application-api',
    '/api/global-api',
    {
      title: 'Options',
      collapsable: false,
      children: [
        '/api/options-data',
        '/api/options-dom',
        '/api/options-lifecycle-hooks',
        '/api/options-assets',
        '/api/options-composition',
        '/api/options-misc'
      ]
    },
    '/api/instance-properties',
    '/api/instance-methods',
    '/api/directives',
    '/api/special-attributes',
    '/api/built-in-components.md',
    {
      title: 'Reactivity API',
      collapsable: false,
      children: [
        '/api/basic-reactivity',
        '/api/refs-api',
        '/api/computed-watch-api'
      ]
    },
    '/api/composition-api'
  ],
  examples: [
    {
      title: 'Examples',
      collapsable: false,
      children: [
        '/examples/markdown',
        '/examples/commits',
        '/examples/grid-component',
        '/examples/tree-view',
        '/examples/svg',
        '/examples/modal',
        '/examples/elastic-header',
        '/examples/select2',
        '/examples/todomvc'
      ]
    }
  ]
}

module.exports = {
  title: 'Vue.js',
  description: 'Vue.js - The Progressive JavaScript Framework',
  head: [
    [
      'link',
      {
        href:
          'https://fonts.googleapis.com/css?family=Inter:300,400,500,600|Open+Sans:400,600;display=swap',
        rel: 'stylesheet'
      }
    ],
    [
      'link',
      {
        href:
          'https://stackpath.bootstrapcdn.com/font-awesome/4.7.0/css/font-awesome.min.css',
        rel: 'stylesheet'
      }
    ],
<<<<<<< HEAD
=======
    [
      'link',
      {
        rel: 'icon',
        href: '/logo.png'
      }
    ],
>>>>>>> edcf1b10
    [
      'link',
      {
        rel: 'icon',
        href: '/logo.png'
      }
    ],
    ['link', { rel: 'manifest', href: '/manifest.json' }],
    ['meta', { name: 'theme-color', content: '#3eaf7c' }],
    ['meta', { name: 'apple-mobile-web-app-capable', content: 'yes' }],
    [
      'meta',
      { name: 'apple-mobile-web-app-status-bar-style', content: 'black' }
    ],
    [
      'link',
      {
        rel: 'apple-touch-icon',
        href: '/images/icons/apple-icon-152x152.png'
      }
    ],
    [
      'meta',
      {
        name: 'msapplication-TileImage',
        content: '/images/icons/ms-icon-144x144.png'
      }
    ],
    ['meta', { name: 'msapplication-TileColor', content: '#000000' }],
    [
      ('script',
      {
        src: 'https://player.vimeo.com/api/player.js'
      })
    ],
    [
      'script',
      {
        src: 'https://extend.vimeocdn.com/ga/72160148.js',
        defer: 'defer'
      }
    ]
  ],
  themeConfig: {
    logo: '/logo.png',
    nav: [
      {
        text: 'Docs',
        ariaLabel: 'Documentation Menu',
        items: [
          {
            text: 'Guide',
            link: '/guide/introduction'
          },
          {
            text: 'Migration Guide',
            link: '/guide/migration/introduction'
          },
          {
            text: 'Style Guide',
            link: '/style-guide/'
          },
          {
            text: 'Cookbook',
            link: '/cookbook/'
          },
          {
            text: 'Examples',
            link: '/examples/markdown'
          }
        ]
      },
      {
        text: 'API Reference',
        link: '/api/application-config'
      },
      {
        text: 'Ecosystem',
        items: [
          {
            text: 'Community',
            ariaLabel: 'Community Menu',
            items: [
              {
                text: 'Team',
                link: '/community/team/'
              },
              {
                text: 'Partners',
                link: '/community/partners'
              },
              {
                text: 'Join',
                link: '/community/join/'
              },
              {
                text: 'Themes',
                link: '/community/themes/'
              }
            ]
          },
          {
            text: 'Official Projects',
            items: [
              {
                text: 'Vue Router',
                link: 'https://next.router.vuejs.org/'
              },
              {
                text: 'Vuex',
                link: 'https://vuex.vuejs.org/'
              },
              {
                text: 'Vue CLI',
                link: 'https://cli.vuejs.org/'
              },
              {
                text: 'Vue Test Utils',
                link:
                  'https://vuejs.github.io/vue-test-utils-next-docs/guide/introduction.html'
              },
              {
                text: 'Devtools',
                link: 'https://github.com/vuejs/vue-devtools'
              },
              {
                text: 'Weekly news',
                link: 'https://news.vuejs.org/'
              }
            ]
          }
        ]
      },
      {
        text: 'Support Vue',
        link: '/support-vuejs/',
        items: [
          {
            text: 'One-time Donations',
            link: '/support-vuejs/#one-time-donations'
          },
          {
            text: 'Recurring Pledges',
            link: '/support-vuejs/#recurring-pledges'
          },
          {
            text: 'T-Shirt Shop',
            link: 'https://vue.threadless.com/'
          }
        ]
      }
    ],
    repo: 'vuejs/docs-next',
    editLinks: false,
    editLinkText: 'Edit this on GitHub!',
    lastUpdated: 'Last updated',
    docsDir: 'src',
    sidebarDepth: 2,
    sidebar: {
      collapsable: false,
      '/guide/': sidebar.guide,
      '/community/': sidebar.guide,
      '/cookbook/': sidebar.cookbook,
      '/api/': sidebar.api,
      '/examples/': sidebar.examples
    },
    smoothScroll: false,
    algolia: {
      indexName: 'vuejs-v3',
      apiKey: 'bc6e8acb44ed4179c30d0a45d6140d3f'
    }
  },
  plugins: [
    [
      '@vuepress/pwa',
      {
        serviceWorker: true,
        updatePopup: {
          '/': {
            message: 'New content is available.',
            buttonText: 'Refresh'
          }
        }
      }
    ],
    [
      'vuepress-plugin-container',
      {
        type: 'info',
        before: info =>
          `<div class="custom-block info"><p class="custom-block-title">${info}</p>`,
        after: '</div>'
      }
    ]
  ],
  markdown: {
    lineNumbers: true,
    /** @param {import('markdown-it')} md */
    extendMarkdown: md => {
      md.options.highlight = require('./markdown/highlight')(
        md.options.highlight
      )
    }
  }
}<|MERGE_RESOLUTION|>--- conflicted
+++ resolved
@@ -221,16 +221,6 @@
         rel: 'stylesheet'
       }
     ],
-<<<<<<< HEAD
-=======
-    [
-      'link',
-      {
-        rel: 'icon',
-        href: '/logo.png'
-      }
-    ],
->>>>>>> edcf1b10
     [
       'link',
       {
