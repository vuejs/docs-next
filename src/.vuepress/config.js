--- conflicted
+++ resolved
@@ -215,231 +215,6 @@
         '/guide/contributing/writing-guide',
         '/guide/contributing/doc-style-guide',
         '/guide/contributing/translations'
-
-      ]
-    }
-  ]
-}
-
-const sidebar_ko_KR = {
-  cookbook: [
-    {
-      title: '쿡북',
-      collapsable: false,
-      children: [
-        '/ko-KR/cookbook/',
-        '/ko-KR/cookbook/editable-svg-icons',
-        '/ko-KR/cookbook/debugging-in-vscode'
-      ]
-    }
-  ],
-  guide: [
-    {
-      title: '필수요소',
-      collapsable: false,
-      children: [
-        '/ko-KR/guide/installation',
-        '/ko-KR/guide/introduction',
-        '/ko-KR/guide/instance',
-        '/ko-KR/guide/template-syntax',
-        '/ko-KR/guide/data-methods',
-        '/ko-KR/guide/computed',
-        '/ko-KR/guide/class-and-style',
-        '/ko-KR/guide/conditional',
-        '/ko-KR/guide/list',
-        '/ko-KR/guide/events',
-        '/ko-KR/guide/forms',
-        '/ko-KR/guide/component-basics'
-      ]
-    },
-    {
-      title: '컴포넌트 톺아보기',
-      collapsable: false,
-      children: [
-        '/ko-KR/guide/component-registration',
-        '/ko-KR/guide/component-props',
-        '/ko-KR/guide/component-attrs',
-        '/ko-KR/guide/component-custom-events',
-        '/ko-KR/guide/component-slots',
-        '/ko-KR/guide/component-provide-inject',
-        '/ko-KR/guide/component-dynamic-async',
-        '/ko-KR/guide/component-template-refs',
-        '/ko-KR/guide/component-edge-cases'
-      ]
-    },
-    {
-      title: '트랜지션 & 애니메이션',
-      collapsable: false,
-      children: [
-        '/ko-KR/guide/transitions-overview',
-        '/ko-KR/guide/transitions-enterleave',
-        '/ko-KR/guide/transitions-list',
-        '/ko-KR/guide/transitions-state'
-      ]
-    },
-    {
-      title: '재사용성 & 컴포지션',
-      collapsable: false,
-      children: [
-        '/ko-KR/guide/mixins',
-        '/ko-KR/guide/custom-directive',
-        '/ko-KR/guide/teleport',
-        '/ko-KR/guide/render-function',
-        '/ko-KR/guide/plugins'
-      ]
-    },
-    {
-      title: '고급 가이드',
-      collapsable: false,
-      children: [
-        {
-          title: '반응성(Reactivity)',
-          children: [
-            '/ko-KR/guide/reactivity',
-            '/ko-KR/guide/reactivity-fundamentals',
-            '/ko-KR/guide/reactivity-computed-watchers'
-          ]
-        },
-        {
-          title: '컴포지션 API',
-          children: [
-            '/ko-KR/guide/composition-api-introduction',
-            '/ko-KR/guide/composition-api-setup',
-            '/ko-KR/guide/composition-api-lifecycle-hooks',
-            '/ko-KR/guide/composition-api-provide-inject',
-            '/ko-KR/guide/composition-api-template-refs'
-          ]
-        },
-        '/ko-KR/guide/optimizations',
-        '/ko-KR/guide/change-detection'
-      ]
-    },
-    {
-      title: '도구',
-      collapsable: false,
-      children: [
-        '/ko-KR/guide/single-file-component',
-        '/ko-KR/guide/testing',
-        '/ko-KR/guide/typescript-support',
-        '/ko-KR/guide/mobile',
-        '/ko-KR/guide/tooling/deployment'
-      ]
-    },
-    {
-      title: '스케일 업',
-      collapsable: false,
-      children: ['/ko-KR/guide/routing', '/ko-KR/guide/state-management', '/ko-KR/guide/ssr']
-    },
-    {
-      title: '접근성',
-      collapsable: false,
-      children: [
-        '/ko-KR/guide/a11y-basics',
-        '/ko-KR/guide/a11y-semantics',
-        '/ko-KR/guide/a11y-standards',
-        '/ko-KR/guide/a11y-resources'
-      ]
-    }
-  ],
-  api: [
-    '/ko-KR/api/application-config',
-    '/ko-KR/api/application-api',
-    '/ko-KR/api/global-api',
-    {
-      title: '옵션',
-      path: '/ko-KR/api/options-api',
-      collapsable: false,
-      children: [
-        '/ko-KR/api/options-data',
-        '/ko-KR/api/options-dom',
-        '/ko-KR/api/options-lifecycle-hooks',
-        '/ko-KR/api/options-assets',
-        '/ko-KR/api/options-composition',
-        '/ko-KR/api/options-misc'
-      ]
-    },
-    '/ko-KR/api/instance-properties',
-    '/ko-KR/api/instance-methods',
-    '/ko-KR/api/directives',
-    '/ko-KR/api/special-attributes',
-    '/ko-KR/api/built-in-components.md',
-    {
-      title: 'Reactivity API',
-      path: '/ko-KR/api/reactivity-api',
-      collapsable: false,
-      children: [
-        '/ko-KR/api/basic-reactivity',
-        '/ko-KR/api/refs-api',
-        '/ko-KR/api/computed-watch-api'
-      ]
-    },
-    '/ko-KR/api/composition-api'
-  ],
-  examples: [
-    {
-      title: '예제',
-      collapsable: false,
-      children: [
-        '/ko-KR/examples/markdown',
-        '/ko-KR/examples/commits',
-        '/ko-KR/examples/grid-component',
-        '/ko-KR/examples/tree-view',
-        '/ko-KR/examples/svg',
-        '/ko-KR/examples/modal',
-        '/ko-KR/examples/elastic-header',
-        '/ko-KR/examples/select2',
-        '/ko-KR/examples/todomvc'
-      ]
-    }
-  ],
-  migration: [
-    '/ko-KR/guide/migration/introduction',
-    {
-      title: '상세',
-      collapsable: false,
-      children: [
-        '/ko-KR/guide/migration/array-refs',
-        '/ko-KR/guide/migration/async-components',
-        '/ko-KR/guide/migration/attribute-coercion',
-        '/ko-KR/guide/migration/attrs-includes-class-style',
-        '/ko-KR/guide/migration/children',
-        '/ko-KR/guide/migration/custom-directives',
-        '/ko-KR/guide/migration/custom-elements-interop',
-        '/ko-KR/guide/migration/data-option',
-        '/ko-KR/guide/migration/emits-option',
-        '/ko-KR/guide/migration/events-api',
-        '/ko-KR/guide/migration/filters',
-        '/ko-KR/guide/migration/fragments',
-        '/ko-KR/guide/migration/functional-components',
-        '/ko-KR/guide/migration/global-api',
-        '/ko-KR/guide/migration/global-api-treeshaking',
-        '/ko-KR/guide/migration/inline-template-attribute',
-        '/ko-KR/guide/migration/key-attribute',
-        '/ko-KR/guide/migration/keycode-modifiers',
-        '/ko-KR/guide/migration/listeners-removed',
-        '/ko-KR/guide/migration/props-default-this',
-        '/ko-KR/guide/migration/render-function-api',
-        '/ko-KR/guide/migration/slots-unification',
-        '/ko-KR/guide/migration/transition',
-        '/ko-KR/guide/migration/transition-group',
-        '/ko-KR/guide/migration/v-on-native-modifier-removed',
-        '/ko-KR/guide/migration/v-model',
-        '/ko-KR/guide/migration/v-if-v-for',
-        '/ko-KR/guide/migration/v-bind',
-        '/ko-KR/guide/migration/watch'
-      ]
-    }
-  ],
-  contributing: [
-    {
-      title: '문서에 기여하기',
-      collapsable: false,
-      children: [
-        '/ko-KR/guide/contributing/writing-guide',
-        '/ko-KR/guide/contributing/doc-style-guide',
-        '/ko-KR/guide/contributing/translations',
-        '/ko-KR/guide/contributing/contributors-ko-KR',
-
       ]
     }
   ]
@@ -510,293 +285,114 @@
   ],
   themeConfig: {
     logo: '/logo.png',
-    locales: {
-      '/': {
-        label: 'English',
-        nav: [
-          {
-            text: 'Docs',
-            ariaLabel: 'Documentation Menu',
+    nav: [
+      {
+        text: 'Docs',
+        ariaLabel: 'Documentation Menu',
+        items: [
+          {
+            text: 'Guide',
+            link: '/guide/introduction'
+          },
+          {
+            text: 'Style Guide',
+            link: '/style-guide/'
+          },
+          {
+            text: 'Cookbook',
+            link: '/cookbook/'
+          },
+          {
+            text: 'Examples',
+            link: '/examples/markdown'
+          },
+          {
+            text: 'Contribute',
+            link: '/guide/contributing/writing-guide'
+          },
+          {
+            text: 'Migration from Vue 2',
+            link: '/guide/migration/introduction'
+          }
+        ]
+      },
+      {
+        text: 'API Reference',
+        link: '/api/'
+      },
+      {
+        text: 'Ecosystem',
+        items: [
+          {
+            text: 'Community',
+            ariaLabel: 'Community Menu',
             items: [
               {
-                text: 'Guide',
-                link: '/guide/introduction'
-              },
-              {
-                text: 'Style Guide',
-                link: '/style-guide/'
-              },
-              {
-                text: 'Cookbook',
-                link: '/cookbook/'
-              },
-              {
-                text: 'Examples',
-                link: '/examples/markdown'
-              },
-              {
-                text: 'Contribute',
-                link: '/guide/contributing/writing-guide'
-              },
-              {
-                text: 'Migration from Vue 2',
-                link: '/guide/migration/introduction'
+                text: 'Team',
+                link: '/community/team/'
+              },
+              {
+                text: 'Partners',
+                link: '/community/partners'
+              },
+              {
+                text: 'Join',
+                link: '/community/join/'
+              },
+              {
+                text: 'Themes',
+                link: '/community/themes/'
               }
             ]
           },
           {
-            text: 'API Reference',
-            link: '/api/'
-          },
-          {
-            text: 'Ecosystem',
+            text: 'Official Projects',
             items: [
               {
-                text: 'Community',
-                ariaLabel: 'Community Menu',
-                items: [
-                  {
-                    text: 'Team',
-                    link: '/community/team/'
-                  },
-                  {
-                    text: 'Partners',
-                    link: '/community/partners'
-                  },
-                  {
-                    text: 'Join',
-                    link: '/community/join/'
-                  },
-                  {
-                    text: 'Themes',
-                    link: '/community/themes/'
-                  }
-                ]
-              },
-              {
-                text: 'Official Projects',
-                items: [
-                  {
-                    text: 'Vue Router',
-                    link: 'https://next.router.vuejs.org/'
-                  },
-                  {
-                    text: 'Vuex',
-                    link: 'https://next.vuex.vuejs.org/'
-                  },
-                  {
-                    text: 'Vue CLI',
-                    link: 'https://cli.vuejs.org/'
-                  },
-                  {
-                    text: 'Vue Test Utils',
-                    link:
-                      'https://vuejs.github.io/vue-test-utils-next-docs/guide/introduction.html'
-                  },
-                  {
-                    text: 'Devtools',
-                    link: 'https://github.com/vuejs/vue-devtools'
-                  },
-                  {
-                    text: 'Weekly news',
-                    link: 'https://news.vuejs.org/'
-                  }
-                ]
-              }
-            ]
-          },
-          {
-            text: 'Support Vue',
-            link: '/support-vuejs/',
-            items: [
-              {
-                text: 'One-time Donations',
-                link: '/support-vuejs/#one-time-donations'
-              },
-              {
-                text: 'Recurring Pledges',
-                link: '/support-vuejs/#recurring-pledges'
-              },
-              {
-                text: 'T-Shirt Shop',
-                link: 'https://vue.threadless.com/'
+                text: 'Vue Router',
+                link: 'https://next.router.vuejs.org/'
+              },
+              {
+                text: 'Vuex',
+                link: 'https://next.vuex.vuejs.org/'
+              },
+              {
+                text: 'Vue CLI',
+                link: 'https://cli.vuejs.org/'
+              },
+              {
+                text: 'Vue Test Utils',
+                link:
+                  'https://vuejs.github.io/vue-test-utils-next-docs/guide/introduction.html'
+              },
+              {
+                text: 'Devtools',
+                link: 'https://github.com/vuejs/vue-devtools'
+              },
+              {
+                text: 'Weekly news',
+                link: 'https://news.vuejs.org/'
               }
             ]
           }
-        ],
-        repo: 'vuejs/docs-next',
-        editLinks: false,
-        editLinkText: 'Edit this on GitHub!',
-        lastUpdated: 'Last updated',
-        docsDir: 'src',
-        sidebarDepth: 2,
-        sidebar: {
-          collapsable: false,
-          '/guide/migration/': sidebar.migration,
-          '/guide/contributing/': sidebar.contributing,
-          '/guide/': sidebar.guide,
-          '/community/': sidebar.guide,
-          '/cookbook/': sidebar.cookbook,
-          '/api/': sidebar.api,
-          '/examples/': sidebar.examples
-        },
-        smoothScroll: false,
-        algolia: {
-          indexName: 'vuejs-v3',
-          appId: 'BH4D9OD16A',
-          apiKey: 'bc6e8acb44ed4179c30d0a45d6140d3f'
-        },
-        carbonAds: {
-          carbon: 'CEBDT27Y',
-          custom: 'CKYD62QM',
-          placement: 'vuejsorg'
-        }
+        ]
       },
-      '/ko-KR/': {
-        label: '한국어',
-        selectText: '다른 언어로 보기',
-        nav: [
-          {
-            text: '배우기',
-            ariaLabel: '문서 메뉴',
-            items: [
-              {
-                text: '가이드',
-                link: '/ko-KR/guide/introduction'
-              },
-              {
-                text: '스타일 가이드',
-                link: '/ko-KR/style-guide/'
-              },
-              {
-                text: '쿡북',
-                link: '/ko-KR/cookbook/'
-              },
-              {
-                text: '예제',
-                link: '/ko-KR/examples/markdown'
-              },
-              {
-                text: '기여하기',
-                link: '/ko-KR/guide/contributing/writing-guide'
-              },
-              {
-                text: 'Vue 2에서 이전',
-                link: '/ko-KR/guide/migration/introduction'
-              }
-            ]
-          },
-          {
-            text: 'API 문서',
-            link: '/ko-KR/api/'
-          },
-          {
-            text: '생태계',
-            items: [
-              {
-                text: '커뮤니티',
-                ariaLabel: '커뮤니티 메뉴',
-                items: [
-                  {
-                    text: '팀',
-                    link: '/ko-KR/community/team/'
-                  },
-                  {
-                    text: '파트너',
-                    link: '/ko-KR/community/partners'
-                  },
-                  {
-                    text: '같이하기',
-                    link: '/ko-KR/community/join/'
-                  },
-                  {
-                    text: '테마',
-                    link: '/ko-KR/community/themes/'
-                  }
-                ]
-              },
-              {
-                text: '공식 프로젝트',
-                items: [
-                  {
-                    text: 'Vue Router',
-                    link: 'https://next.router.vuejs.org/'
-                  },
-                  {
-                    text: 'Vuex',
-                    link: 'https://next.vuex.vuejs.org/'
-                  },
-                  {
-                    text: 'Vue CLI',
-                    link: 'https://cli.vuejs.org/'
-                  },
-                  {
-                    text: 'Vue Test Utils',
-                    link:
-                      'https://vuejs.github.io/vue-test-utils-next-docs/guide/introduction.html'
-                  },
-                  {
-                    text: 'Devtools',
-                    link: 'https://github.com/vuejs/vue-devtools'
-                  },
-                  {
-                    text: 'Weekly news',
-                    link: 'https://news.vuejs.org/'
-                  }
-                ]
-              }
-            ]
-          },
-          {
-            text: 'Vue 후원하기',
-            link: '/ko-KR/support-vuejs/',
-            items: [
-              {
-                text: 'One-time Donations',
-                link: '/support-vuejs/#one-time-donations'
-              },
-              {
-                text: 'Recurring Pledges',
-                link: '/support-vuejs/#recurring-pledges'
-              },
-              {
-                text: 'T-Shirt Shop',
-                link: 'https://vue.threadless.com/'
-              }
-            ]
+      {
+        text: 'Support Vue',
+        link: '/support-vuejs/',
+        items: [
+          {
+            text: 'One-time Donations',
+            link: '/support-vuejs/#one-time-donations'
+          },
+          {
+            text: 'Recurring Pledges',
+            link: '/support-vuejs/#recurring-pledges'
+          },
+          {
+            text: 'T-Shirt Shop',
+            link: 'https://vue.threadless.com/'
           }
-<<<<<<< HEAD
-        ],
-        repo: 'narusas/docs-next',
-        editLinks: false,
-        editLinkText: 'Edit this on GitHub!',
-        lastUpdated: 'Last updated',
-        docsDir: 'src',
-        sidebarDepth: 2,
-        sidebar: {
-          collapsable: false,
-          '/ko-KR/guide/migration/': sidebar_ko_KR.migration,
-          '/ko-KR/guide/contributing/': sidebar_ko_KR.contributing,
-          '/ko-KR/guide/': sidebar_ko_KR.guide,
-          '/ko-KR/community/': sidebar_ko_KR.guide,
-          '/ko-KR/cookbook/': sidebar_ko_KR.cookbook,
-          '/ko-KR/api/': sidebar_ko_KR.api,
-          '/ko-KR/examples/': sidebar_ko_KR.examples
-        },
-        smoothScroll: false,
-        algolia: {
-          indexName: 'vuejs-v3',
-          appId: 'BH4D9OD16A',
-          apiKey: 'bc6e8acb44ed4179c30d0a45d6140d3f'
-        },
-        carbonAds: {
-          carbon: 'CEBDT27Y',
-          custom: 'CKYD62QM',
-          placement: 'vuejsorg'
-        }
-      },
-
-=======
         ]
       },
       {
@@ -831,10 +427,12 @@
       indexName: 'vuejs-v3',
       appId: 'BH4D9OD16A',
       apiKey: 'bc6e8acb44ed4179c30d0a45d6140d3f'
->>>>>>> 9e3d61a9
-    },
-
-
+    },
+    carbonAds: {
+      carbon: 'CEBDT27Y',
+      custom: 'CKYD62QM',
+      placement: 'vuejsorg'
+    }
   },
   plugins: [
     [
@@ -867,19 +465,5 @@
         md.options.highlight
       )
     }
-  },
-  locales: {
-    // The key is the path for the locale to be nested under.
-    // As a special case, the default locale can use '/' as its path.
-    '/': {
-      lang: 'en-US', // this will be set as the lang attribute on <html>
-      title: 'Vue.js',
-      description: 'Vue-powered Static Site Generator'
-    },
-    '/ko-KR/': {
-      lang: 'ko-KR',
-      title: 'Vue.js',
-      description: '프로그레시브 JavaScript 프레임워크'
-    }
   }
 }