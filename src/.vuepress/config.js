const sidebar = {
  guide: [
    {
      title: 'Essentials',
      collapsable: false,
      children: [
        '/guide/installation',
        '/guide/introduction',
        '/guide/instance',
        '/guide/template-syntax',
        '/guide/computed',
        '/guide/class-and-style',
        '/guide/conditional',
        '/guide/list',
        '/guide/events',
        '/guide/forms',
        '/guide/component-basics'
      ]
    },
    {
      title: 'Components In-Depth',
      collapsable: false,
      children: [
        '/guide/component-registration',
        '/guide/component-props',
        '/guide/component-custom-events',
        '/guide/component-slots',
        '/guide/component-provide-inject',
        '/guide/component-dynamic-async'
      ]
    },
    {
      title: 'Reusability & Composition',
      collapsable: false,
      children: ['/guide/mixins', '/guide/custom-directive']
    },
    {
      title: 'Migration to Vue 3',
      collapsable: true,
      children: ['migration']
    },
    {
      title: 'Contribute to the Docs',
      collapsable: true,
      children: ['writing-guide']
    }
  ],
  api: ['/api/global-config', '/api/global-api']
}

module.exports = {
  title: 'Vue.js',
  description: 'Vue.js - The Progressive JavaScript Framework',
  head: [
    [
      'link',
      {
        href:
          'https://stackpath.bootstrapcdn.com/font-awesome/4.7.0/css/font-awesome.min.css',
        rel: 'stylesheet'
      }
    ],
    ['link', { rel: 'icon', href: '/logo.png' }]
  ],
  themeConfig: {
    nav: [
      {
        text: 'Docs',
        ariaLabel: 'Documentation Menu',
        items: [
          { text: 'Guide', link: '/guide/introduction' },
          { text: 'Style Guide', link: '/style-guide/' },
          { text: 'Tooling', link: '/tooling/' }
        ]
      },
      { text: 'API Reference', link: '/api/global-config' },
      {
        text: 'Examples',
        ariaLabel: 'Examples Menu',
        items: [
          { text: 'Examples', link: '/examples/' },
          { text: 'Cookbook', link: '/cookbook/' }
        ]
      },
      {
        text: 'Community',
        ariaLabel: 'Community Menu',
        items: [
          { text: 'Team', link: '/community/team/' },
          { text: 'Partners', link: '/community/partners/' },
<<<<<<< HEAD
          { text: 'Themes', link: '/community/themes/' }
        ]
      }
=======
          { text: 'Join', link: '/community/join/' },
          { text: 'Themes', link: '/community/themes/' },
        ],
      },
>>>>>>> 6991a8fd
    ],
    sidebarDepth: 2,
    sidebar: {
      '/guide/': sidebar.guide,
      '/community/': sidebar.guide,
      '/api/': sidebar.api
    },
    smoothScroll: false
  },
  plugins: {
    '@vuepress/pwa': {
      serviceWorker: true,
      updatePopup: {
        '/': {
          message: 'New content is available.',
          buttonText: 'Refresh'
        }
      }
    }
  },
  markdown: {
    /** @param {import('markdown-it')} md */
    extendMarkdown: md => {
      md.options.highlight = require('./markdown/highlight')(
        md.options.highlight
      )
    }
  }
}<|MERGE_RESOLUTION|>--- conflicted
+++ resolved
@@ -88,16 +88,10 @@
         items: [
           { text: 'Team', link: '/community/team/' },
           { text: 'Partners', link: '/community/partners/' },
-<<<<<<< HEAD
-          { text: 'Themes', link: '/community/themes/' }
-        ]
-      }
-=======
           { text: 'Join', link: '/community/join/' },
           { text: 'Themes', link: '/community/themes/' },
         ],
       },
->>>>>>> 6991a8fd
     ],
     sidebarDepth: 2,
     sidebar: {
