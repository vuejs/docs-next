const sidebar = {
  guide: [
    {
      title: 'Essentials',
      collapsable: false,
      children: [
        '/guide/installation',
        '/guide/introduction',
        '/guide/instance',
        '/guide/template-syntax',
        '/guide/computed',
        '/guide/class-and-style',
        '/guide/conditional',
        '/guide/list',
        '/guide/events',
        '/guide/forms',
        '/guide/component-basics'
      ]
    },
    {
      title: 'Components In-Depth',
      collapsable: false,
      children: [
        '/guide/component-registration',
        '/guide/component-props',
        '/guide/component-custom-events',
        '/guide/component-slots',
        '/guide/component-provide-inject',
        '/guide/component-dynamic-async',
        '/guide/component-template-refs',
        '/guide/component-edge-cases'
      ]
    },
    {
      title: 'Reusability & Composition',
      collapsable: false,
      children: [
        '/guide/mixins',
        '/guide/custom-directive',
        '/guide/teleport',
        '/guide/render-function',
        '/guide/plugins'
      ]
    },
    {
      title: 'Advanced Guides',
      collapsable: false,
      children: [
        {
          title: 'Reactivity',
          children: [
            '/guide/reactivity',
            '/guide/reactivity-fundamentals',
            '/guide/reactivity-computed-watchers'
          ]
        },
        {
          title: 'Composition API',
          children: [
            '/guide/composition-api-introduction',
            '/guide/composition-api-setup',
            '/guide/composition-api-lifecycle-hooks',
            '/guide/composition-api-provide-inject',
            '/guide/composition-api-template-refs'
          ]
        },
        '/guide/optimizations',
        '/guide/change-detection'
      ]
    },
    {
      title: 'Tooling',
      collapsable: false,
      children: ['/guide/single-file-component', '/guide/testing']
    },
    {
      title: 'Scaling Up',
      collapsable: false,
      children: ['/guide/routing', '/guide/state-management', '/guide/ssr']
    },
    {
      title: 'Accessibility',
      collapsable: false,
      children: [
        '/guide/a11y-basics',
        '/guide/a11y-semantics',
        '/guide/a11y-standards',
        '/guide/a11y-resources',
      ]
    },
    {
      title: 'Migration to Vue 3',
      collapsable: true,
      children: [
        'migration/introduction',
        'migration/global-api',
        'migration/treeshaking',
        'migration/v-model',
        'migration/functional-components',
        'migration/async-components',
        'migration/custom-directives',
        'migration/events-api',
        'migration/data-option',
        'migration/filters',
        'migration/fragments',
        'migration/render-function-api',
        'migration/slots-unification',
        'migration/keycode-modifiers',
<<<<<<< HEAD
        'migration/attribute-coercion'
=======
        'migration/custom-elements-interop'
>>>>>>> 77090a74
      ]
    },
    {
      title: 'Contribute to the Docs',
      collapsable: true,
      children: ['writing-guide', 'doc-style-guide']
    }
  ],
  api: [
    '/api/application-config',
    '/api/application-api',
    '/api/global-api',
    {
      title: 'Options',
      collapsable: false,
      children: [
        '/api/options-data',
        '/api/options-dom',
        '/api/options-lifecycle-hooks',
        '/api/options-assets',
        '/api/options-composition',
        '/api/options-misc'
      ]
    },
    '/api/instance-properties',
    '/api/instance-methods',
    '/api/directives',
    '/api/special-attributes',
    '/api/built-in-components.md',
    {
      title: 'Reactivity API',
      collapsable: false,
      children: [
        '/api/basic-reactivity',
        '/api/refs-api',
        '/api/computed-watch-api'
      ]
    },
    '/api/composition-api'
  ]
}

module.exports = {
  title: 'Vue.js',
  description: 'Vue.js - The Progressive JavaScript Framework',
  head: [
    [
      'link',
      {
        href:
          'https://fonts.googleapis.com/css?family=Source+Sans+Pro:300,400,600|Roboto Mono&amp;display=swap',
        rel: 'stylesheet'
      }
    ],
    [
      'link',
      {
        href:
          'https://stackpath.bootstrapcdn.com/font-awesome/4.7.0/css/font-awesome.min.css',
        rel: 'stylesheet'
      }
    ],
    ['link', { rel: 'icon', href: '/logo.png' }],
    [
      'script',
      {
        src: 'https://player.vimeo.com/api/player.js'
      }
    ],
    [
      'script',
      {
        src: 'https://extend.vimeocdn.com/ga/72160148.js',
        defer: 'defer'
      }
    ]
  ],
  themeConfig: {
    logo: '/logo.png',
    nav: [
      {
        text: 'Docs',
        ariaLabel: 'Documentation Menu',
        items: [
          { text: 'Guide', link: '/guide/introduction' },
          { text: 'Style Guide', link: '/style-guide/' }
        ]
      },
      { text: 'API Reference', link: '/api/application-config' },
      {
        text: 'Examples',
        ariaLabel: 'Examples Menu',
        items: [
          { text: 'Examples', link: '/examples/' },
          { text: 'Cookbook', link: '/cookbook/' }
        ]
      },
      {
        text: 'Community',
        ariaLabel: 'Community Menu',
        items: [
          { text: 'Team', link: '/community/team/' },
          { text: 'Partners', link: '/community/partners/' },
          { text: 'Join', link: '/community/join/' },
          { text: 'Themes', link: '/community/themes/' }
        ]
      }
    ],
    repo: 'vuejs/docs-next',
    editLinks: true,
    editLinkText: 'Edit this on GitHub!',
    docsDir: 'src',
    sidebarDepth: 2,
    sidebar: {
      collapsable: false,
      '/guide/': sidebar.guide,
      '/community/': sidebar.guide,
      '/api/': sidebar.api
    },
    smoothScroll: false
  },
  plugins: [
    [
      '@vuepress/pwa',
      {
        serviceWorker: true,
        updatePopup: {
          '/': {
            message: 'New content is available.',
            buttonText: 'Refresh'
          }
        }
      }
    ],
    [
      'vuepress-plugin-container',
      {
        type: 'info',
        before: info =>
          `<div class="custom-block info"><p class="custom-block-title">${info}</p>`,
        after: '</div>'
      }
    ]
  ],
  markdown: {
    lineNumbers: true,
    /** @param {import('markdown-it')} md */
    extendMarkdown: md => {
      md.options.highlight = require('./markdown/highlight')(
        md.options.highlight
      )
    }
  }
}<|MERGE_RESOLUTION|>--- conflicted
+++ resolved
@@ -106,11 +106,8 @@
         'migration/render-function-api',
         'migration/slots-unification',
         'migration/keycode-modifiers',
-<<<<<<< HEAD
-        'migration/attribute-coercion'
-=======
+        'migration/attribute-coercion',
         'migration/custom-elements-interop'
->>>>>>> 77090a74
       ]
     },
     {
