module.exports = {
  title: 'Vue.js',
  description: 'Vue.js - The Progressive JavaScript Framework',
  themeConfig: {
    nav: [
      {
        text: 'Docs',
        ariaLabel: 'Documentation Menu',
        items: [
          { text: 'Guide', link: '/guide/introduction' },
          { text: 'Styleguide', link: '/styleguide/' },
          { text: 'Tooling', link: '/tooling/' }
        ]
      },
      { text: 'API Reference', link: '/api/' },
      {
        text: 'Examples',
        ariaLabel: 'Examples Menu',
        items: [
          { text: 'Examples', link: '/examples/' },
          { text: 'Cookbook', link: '/cookbook/' }
        ]
      },
      { text: 'Community', link: '/community/' }
    ],
    sidebarDepth: 2,
    sidebar: {
      '/guide/': [
        {
          title: 'Essentials',
          collapsable: true,
          children: [
            'installation',
            'introduction',
            'instance',
            'template-syntax',
            'computed',
            'class-and-style',
            'conditional',
            'list',
<<<<<<< HEAD
            // 'events',
            'forms'
=======
            'events',
>>>>>>> 3ea77e99
          ]
        }
      ]
    }
  },
  plugins: {
    '@vuepress/pwa': {
      serviceWorker: true,
      updatePopup: {
        '/': {
          message: 'New content is available.',
          buttonText: 'Refresh'
        }
      }
    }
  }
}<|MERGE_RESOLUTION|>--- conflicted
+++ resolved
@@ -38,12 +38,8 @@
             'class-and-style',
             'conditional',
             'list',
-<<<<<<< HEAD
-            // 'events',
+            'events',
             'forms'
-=======
-            'events',
->>>>>>> 3ea77e99
           ]
         }
       ]
