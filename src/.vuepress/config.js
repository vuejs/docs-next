--- conflicted
+++ resolved
@@ -38,14 +38,9 @@
             'class-and-style',
             'conditional',
             'list',
-<<<<<<< HEAD
-            // 'events',
-            // 'forms',
-            'component-basics'
-=======
             'events',
-            'forms'
->>>>>>> 17613110
+            'forms',
+            'component-basics',
           ]
         }
       ]
