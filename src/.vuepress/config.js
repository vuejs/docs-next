--- conflicted
+++ resolved
@@ -48,7 +48,11 @@
       children: [
         {
           title: 'Reactivity',
-          children: ['/guide/reactivity', '/guide/reactivity-fundamentals', '/guide/reactivity-computed-watchers']
+          children: [
+            '/guide/reactivity',
+            '/guide/reactivity-fundamentals',
+            '/guide/reactivity-computed-watchers'
+          ]
         },
         {
           title: 'Composition API',
@@ -82,15 +86,13 @@
     {
       title: 'Migration to Vue 3',
       collapsable: true,
-<<<<<<< HEAD
-      children: ['migration', 'migration/async-components']
-=======
-      children: [
+      children: [
+        'migration',
         'migration/global-api',
         'migration/treeshaking',
-        'migration/functional-components'
-      ]
->>>>>>> 9d67355d
+        'migration/functional-components',
+        'migration/async-components'
+      ]
     },
     {
       title: 'Contribute to the Docs',
