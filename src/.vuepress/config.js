const sidebar = {
  guide: [
    {
      title: 'Essentials',
      collapsable: false,
      children: [
        '/guide/installation',
        '/guide/introduction',
        '/guide/instance',
        '/guide/template-syntax',
        '/guide/computed',
        '/guide/class-and-style',
        '/guide/conditional',
        '/guide/list',
        '/guide/events',
        '/guide/forms',
        '/guide/component-basics'
      ]
    },
    {
      title: 'Components In-Depth',
      collapsable: false,
      children: [
        '/guide/component-registration',
        '/guide/component-props',
        '/guide/component-custom-events',
        '/guide/component-slots',
        '/guide/component-provide-inject',
        '/guide/component-dynamic-async',
<<<<<<< HEAD
=======
        '/guide/component-edge-cases'
>>>>>>> 903c88cf
      ]
    },
    {
      title: 'Internals',
      collapsable: false,
      children: [
        '/guide/reactivity',
        '/guide/optimizations',
        '/guide/change-detection'
      ]
    },
    {
      title: 'Reusability & Composition',
      collapsable: false,
      children: [
        '/guide/mixins',
        '/guide/custom-directive',
        '/guide/render-function',
        '/guide/plugins',
        '/guide/composition-api-introduction'
      ]
    },
    {
      title: 'Scaling Up',
      collapsable: false,
      children: [
        '/guide/routing',
        '/guide/state-management',
        '/guide/ssr',
        '/guide/accessibility'
      ]
    },
    {
      title: 'Migration to Vue 3',
      collapsable: true,
      children: ['migration']
    },
    {
      title: 'Contribute to the Docs',
      collapsable: true,
      children: ['writing-guide']
    }
  ],
  api: [
    '/api/application-config',
    '/api/application-api',
    '/api/global-api',
    {
      title: 'Options',
      collapsable: false,
      children: [
        '/api/options-data',
        '/api/options-dom',
        '/api/options-lifecycle-hooks',
        '/api/options-assets',
        '/api/options-composition',
        '/api/options-misc'
      ]
    },
    '/api/instance-properties',
    '/api/instance-methods',
    '/api/directives',
    '/api/special-attributes',
    {
      title: 'Reactivity API',
      collapsable: false,
      children: [
        '/api/basic-reactivity',
        '/api/refs-api',
        '/api/computed-watch-api'
      ]
    },
    '/api/composition-api'
  ]
}

module.exports = {
  title: 'Vue.js',
  description: 'Vue.js - The Progressive JavaScript Framework',
  head: [
    [
      'link',
      {
        href: 'https://use.fontawesome.com/releases/v5.13.0/css/all.css',
        rel: 'stylesheet'
      }
    ],
    ['link', { rel: 'icon', href: '/logo.png' }],
    [
      'script',
      {
        src: 'https://player.vimeo.com/api/player.js'
      }
    ],
    [
      'script',
      {
        src: 'https://extend.vimeocdn.com/ga/72160148.js',
        defer: 'defer'
      }
    ]
  ],
  themeConfig: {
    nav: [
      {
        text: 'Docs',
        ariaLabel: 'Documentation Menu',
        items: [
          { text: 'Guide', link: '/guide/introduction' },
          { text: 'Style Guide', link: '/style-guide/' },
          { text: 'Tooling', link: '/tooling/' }
        ]
      },
      { text: 'API Reference', link: '/api/application-config' },
      {
        text: 'Examples',
        ariaLabel: 'Examples Menu',
        items: [
          { text: 'Examples', link: '/examples/' },
          { text: 'Cookbook', link: '/cookbook/' }
        ]
      },
      {
        text: 'Community',
        ariaLabel: 'Community Menu',
        items: [
          { text: 'Team', link: '/community/team/' },
          { text: 'Partners', link: '/community/partners/' },
          { text: 'Join', link: '/community/join/' },
          { text: 'Themes', link: '/community/themes/' }
        ]
      }
    ],
    repo: 'vuejs/docs-next',
    editLinks: true,
    editLinkText: 'Edit this on GitHub!',
    docsDir: 'src',
    sidebarDepth: 2,
    sidebar: {
      collapsable: false,
      '/guide/': sidebar.guide,
      '/community/': sidebar.guide,
      '/api/': sidebar.api
    },
    smoothScroll: false
  },
  plugins: [
    [
      '@vuepress/pwa',
      {
        serviceWorker: true,
        updatePopup: {
          '/': {
            message: 'New content is available.',
            buttonText: 'Refresh'
          }
        }
      }
    ],
    [
      'vuepress-plugin-container',
      {
        type: 'info',
        before: info =>
          `<div class="custom-block info"><p class="custom-block-title">${info}</p>`,
        after: '</div>'
      }
    ]
  ],
  markdown: {
    /** @param {import('markdown-it')} md */
    extendMarkdown: md => {
      md.options.highlight = require('./markdown/highlight')(
        md.options.highlight
      )
    }
  }
}<|MERGE_RESOLUTION|>--- conflicted
+++ resolved
@@ -27,10 +27,7 @@
         '/guide/component-slots',
         '/guide/component-provide-inject',
         '/guide/component-dynamic-async',
-<<<<<<< HEAD
-=======
         '/guide/component-edge-cases'
->>>>>>> 903c88cf
       ]
     },
     {
