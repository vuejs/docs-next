--- conflicted
+++ resolved
@@ -26,14 +26,12 @@
         '/guide/component-custom-events',
         '/guide/component-slots',
         '/guide/component-provide-inject',
-<<<<<<< HEAD
       ],
     },
     {
       title: 'Internals',
       collapsable: false,
       children: ['/guide/reactivity'],
-=======
         '/guide/component-dynamic-async',
       ],
     },
@@ -41,7 +39,6 @@
       title: 'Reusability & Composition',
       collapsable: false,
       children: ['/guide/mixins', '/guide/custom-directive']
->>>>>>> 6991a8fd
     },
     {
       title: 'Migration to Vue 3',
@@ -95,10 +92,7 @@
         items: [
           { text: 'Team', link: '/community/team/' },
           { text: 'Partners', link: '/community/partners/' },
-<<<<<<< HEAD
-=======
           { text: 'Join', link: '/community/join/' },
->>>>>>> 6991a8fd
           { text: 'Themes', link: '/community/themes/' },
         ],
       },
