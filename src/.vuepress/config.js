const sidebar = {
  guide: [
    {
      title: 'Essentials',
      collapsable: false,
      children: [
        '/guide/installation',
        '/guide/introduction',
        '/guide/instance',
        '/guide/template-syntax',
        '/guide/computed',
        '/guide/class-and-style',
        '/guide/conditional',
        '/guide/list',
        '/guide/events',
        '/guide/forms',
        '/guide/component-basics'
      ]
    },
    {
      title: 'Components In-Depth',
      collapsable: false,
      children: [
        '/guide/component-registration',
        '/guide/component-props',
        '/guide/component-custom-events',
        '/guide/component-slots',
        '/guide/component-provide-inject',
        '/guide/component-dynamic-async',
        '/guide/component-template-refs',
        '/guide/component-edge-cases'
      ]
    },
    {
      title: 'Reusability & Composition',
      collapsable: false,
      children: [
        '/guide/mixins',
        '/guide/custom-directive',
        '/guide/teleport',
        '/guide/render-function',
        '/guide/plugins'
      ]
    },
    {
      title: 'Advanced Guides',
      collapsable: false,
      children: [
        {
          title: 'Reactivity',
          children: [
            '/guide/reactivity',
            '/guide/reactivity-fundamentals',
            '/guide/reactivity-computed-watchers'
          ]
        },
        {
          title: 'Composition API',
          children: [
            '/guide/composition-api-introduction',
            '/guide/composition-api-setup',
            '/guide/composition-api-lifecycle-hooks',
            '/guide/composition-api-provide-inject',
            '/guide/composition-api-template-refs'
          ]
        },
        '/guide/optimizations',
        '/guide/change-detection'
      ]
    },
    {
      title: 'Tooling',
      collapsable: false,
      children: ['/guide/single-file-component', '/guide/testing']
    },
    {
      title: 'Scaling Up',
      collapsable: false,
      children: ['/guide/routing', '/guide/state-management', '/guide/ssr']
    },
    {
      title: 'Accessibility',
      collapsable: false,
      children: [
        '/guide/a11y-basics',
        '/guide/a11y-semantics',
        '/guide/a11y-standards',
        '/guide/a11y-resources'
      ]
    },
    {
      title: 'Migration to Vue 3',
      collapsable: true,
      children: [
        'migration/introduction',
        'migration/global-api',
        'migration/treeshaking',
        'migration/v-model',
        'migration/functional-components',
        'migration/async-components',
        'migration/custom-directives',
        'migration/events-api',
        'migration/data-option',
        'migration/filters',
        'migration/fragments',
        'migration/render-function-api',
        'migration/slots-unification',
        'migration/keycode-modifiers',
<<<<<<< HEAD
        'migration/inline-template-attribute'
=======
        'migration/custom-elements-interop'
>>>>>>> 77090a74
      ]
    },
    {
      title: 'Contribute to the Docs',
      collapsable: true,
      children: ['writing-guide', 'doc-style-guide']
    }
  ],
  api: [
    '/api/application-config',
    '/api/application-api',
    '/api/global-api',
    {
      title: 'Options',
      collapsable: false,
      children: [
        '/api/options-data',
        '/api/options-dom',
        '/api/options-lifecycle-hooks',
        '/api/options-assets',
        '/api/options-composition',
        '/api/options-misc'
      ]
    },
    '/api/instance-properties',
    '/api/instance-methods',
    '/api/directives',
    '/api/special-attributes',
    '/api/built-in-components.md',
    {
      title: 'Reactivity API',
      collapsable: false,
      children: [
        '/api/basic-reactivity',
        '/api/refs-api',
        '/api/computed-watch-api'
      ]
    },
    '/api/composition-api'
  ]
}

module.exports = {
  title: 'Vue.js',
  description: 'Vue.js - The Progressive JavaScript Framework',
  head: [
    [
      'link',
      {
        href:
          'https://fonts.googleapis.com/css?family=Source+Sans+Pro:300,400,600|Roboto Mono&amp;display=swap',
        rel: 'stylesheet'
      }
    ],
    [
      'link',
      {
        href:
          'https://stackpath.bootstrapcdn.com/font-awesome/4.7.0/css/font-awesome.min.css',
        rel: 'stylesheet'
      }
    ],
    ['link', { rel: 'icon', href: '/logo.png' }],
    [
      'script',
      {
        src: 'https://player.vimeo.com/api/player.js'
      }
    ],
    [
      'script',
      {
        src: 'https://extend.vimeocdn.com/ga/72160148.js',
        defer: 'defer'
      }
    ]
  ],
  themeConfig: {
    logo: '/logo.png',
    nav: [
      {
        text: 'Docs',
        ariaLabel: 'Documentation Menu',
        items: [
          { text: 'Guide', link: '/guide/introduction' },
          { text: 'Style Guide', link: '/style-guide/' }
        ]
      },
      { text: 'API Reference', link: '/api/application-config' },
      {
        text: 'Examples',
        ariaLabel: 'Examples Menu',
        items: [
          { text: 'Examples', link: '/examples/' },
          { text: 'Cookbook', link: '/cookbook/' }
        ]
      },
      {
        text: 'Community',
        ariaLabel: 'Community Menu',
        items: [
          { text: 'Team', link: '/community/team/' },
          { text: 'Partners', link: '/community/partners/' },
          { text: 'Join', link: '/community/join/' },
          { text: 'Themes', link: '/community/themes/' }
        ]
      }
    ],
    repo: 'vuejs/docs-next',
    editLinks: true,
    editLinkText: 'Edit this on GitHub!',
    docsDir: 'src',
    sidebarDepth: 2,
    sidebar: {
      collapsable: false,
      '/guide/': sidebar.guide,
      '/community/': sidebar.guide,
      '/api/': sidebar.api
    },
    smoothScroll: false
  },
  plugins: [
    [
      '@vuepress/pwa',
      {
        serviceWorker: true,
        updatePopup: {
          '/': {
            message: 'New content is available.',
            buttonText: 'Refresh'
          }
        }
      }
    ],
    [
      'vuepress-plugin-container',
      {
        type: 'info',
        before: info =>
          `<div class="custom-block info"><p class="custom-block-title">${info}</p>`,
        after: '</div>'
      }
    ]
  ],
  markdown: {
    lineNumbers: true,
    /** @param {import('markdown-it')} md */
    extendMarkdown: md => {
      md.options.highlight = require('./markdown/highlight')(
        md.options.highlight
      )
    }
  }
}<|MERGE_RESOLUTION|>--- conflicted
+++ resolved
@@ -106,11 +106,8 @@
         'migration/render-function-api',
         'migration/slots-unification',
         'migration/keycode-modifiers',
-<<<<<<< HEAD
-        'migration/inline-template-attribute'
-=======
+        'migration/inline-template-attribute',
         'migration/custom-elements-interop'
->>>>>>> 77090a74
       ]
     },
     {
